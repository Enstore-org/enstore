--- conflicted
+++ resolved
@@ -777,9 +777,5 @@
     sys.exit(0)
 
 if __name__ == "__main__":   # pragma: no cover
-<<<<<<< HEAD
-=======
-
->>>>>>> 8cc065df
     intf = EnstoreStartInterface(user_mode=0)
     do_work(intf)