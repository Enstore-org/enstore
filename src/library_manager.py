--- conflicted
+++ resolved
@@ -2781,10 +2781,13 @@
             method = rq.ticket.get('method', None)
             if method and method != "read_tape_start":
                 # size has a meaning only for general rq
-                fsize = fsize + self.min_file_size
-
-            start_t = time.time()
-            ret = self.is_vol_available(rq.work, external_label,
+==== BASE ====
+                fsize = fsize+self.min_file_size
+
+
+            start_t=time.time()
+            ret = self.is_vol_available(rq.work,  external_label,
+==== BASE ====
                                         rq.ticket['vc']['volume_family'],
                                         fsize,
                                         rq.ticket['vc']['address'],
@@ -3770,9 +3773,12 @@
                 return
 
         if ticket.has_key('vc') and ticket['vc'].has_key('file_family_width'):
-            ticket['vc']['file_family_width'] = int(ticket['vc']['file_family_width'])  # ff width must be an integer
-
-        fsize = ticket['wrapper'].get('size_bytes', 0L)
+==== BASE ====
+            ticket['vc']['file_family_width'] = int(ticket['vc']['file_family_width']) # ff width must be an integer
+
+
+        fsize = ticket['wrapper'].get('size_bytes',0L)
+==== BASE ====
         if fsize > self.max_file_size:
             ticket['status'] = (e_errors.USERERROR,
                                 "file size %s more than max. %s" % (fsize, self.max_file_size))
@@ -5501,10 +5507,6 @@
 
     Trace.alarm(e_errors.ALARM, "Library Manager %sfinished (impossible)" % (intf.name,))
 
-<<<<<<< HEAD
-=======
-
->>>>>>> 3bc106f5
 if __name__ == "__main__":   # pragma: no cover
     do_work()
 
