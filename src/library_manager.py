#!/usr/bin/env python

"""
Library manager receives client requests (encp)
and directs them to assigned movers.
It manages encp request queue and selects a better appropriate request
based on different criteria, such as priority, location on tape, etc.
"""

# system imports
import os
import time
import traceback
import sys
import string
import socket
import select
import errno
import fcntl
import re
import copy
import threading

# enstore imports
import volume_clerk_client
import file_clerk_client
import callback
import hostaddr
import dispatching_worker
import generic_server
import event_relay_messages
import event_relay_client
import monitored_server
import enstore_constants
import option
import Trace
import udp_client
import enstore_functions2

import manage_queue
import e_errors
import lm_list
import volume_family
import priority_selector
import mover_constants
import charset
import discipline
import encp_ticket
import udp_server
import cleanUDP
import udp_common
import checksum
import file_cache_status

KB = enstore_constants.KB
MB = enstore_constants.MB
GB = enstore_constants.GB
SAFETY_FACTOR = enstore_constants.SAFETY_FACTOR
MIN_LEFT = enstore_constants.MIN_LEFT
INQUIRE_VOL_TO = 15
INQUIRE_VOL_RETRY = 2

DEBUG_LOG = 9  # make entries in DEBUGLOG file at this level


# Trace levels for different classes and methods
# All timing - 100
# Requests: 300 - 309
# SG_VF: 310 - 319
# AtMovers: 320 - 329
# PostponedRequests: 330 - 339
# PostponedBoundRequests: 340
# LibraryManagerMethods 200 - 239 no internal loops
#                       240 internal loops
# Library manager 11 - 99

def get_storage_group(dict):
    sg = dict.get('storage_group', None)
    if not sg:
        vf = dict.get('volume_family', None)
        if vf:
            sg = volume_family.extract_storage_group(vf)
    return sg


def log_q_message(dict, q_txt):
    sg = get_storage_group(dict)
    if sg:
        # this message is used to create a plot. do not change the format of the message.
        Trace.log(e_errors.INFO,
                  "%s request added to %s queue for storage group : %s" % (Trace.MSG_ADD_TO_LMQ,
                                                                           q_txt, sg))


def log_add_to_pending_queue(dict):
    log_q_message(dict, enstore_constants.PENDING)


def log_add_to_wam_queue(dict):
    log_q_message(dict, enstore_constants.WAM)


#########################

def thread_is_running(thread_name):
    """
    check if named thread is running

    :type thread_name: :obj:`str`
    :arg thread_name: thread name
    """

    threads = threading.enumerate()
    for thread in threads:
        if ((thread.getName() == thread_name) and thread.isAlive()):
            return True
    else:
        return False


##############################################################
class Requests:
    """
    Defines the queue of request coming from all kind of clients.
    Currently there are 2 types of clients: encp and volume assert.

    """

    def __init__(self, worker=None, lm_server=None, processing_function=None, *args):
        """

        :type worker: :class:`dispatching_worker.DispatchingWorker`
        :arg worker: dispatching worker instance
        :type lm_server: :class:`LibraryManager`
        :arg lm_server: library manager instance
        :type processing_function: :obj:`callable`
        :arg processing_function: function, which will process request
        :type args: :obj:`tuple`
        :arg args: arguments of request processing function
        """
        if worker == None:
            raise e_errors.EnstoreError(None, "Worker is not defined", e_errors.WRONGPARAMETER)

        self.trace_level = 300  # trace level for class Requests
        self.worker = worker
        if lm_server:
            self.lm_server = lm_server
        else:
            self.lm_server = worker

        if processing_function:
            self.processing_function = processing_function
            self.args = args
        else:
            self.processing_function = self.do_one_request
            self.args = ()

    def get(self):
        """
        Get request, coming from the client.

        :rtype: :obj:`tuple` (:obj:`str` - message, :obj:`tuple` (:obj:`str`- IP address, :obj:`int` - port) - client address)
        """
        Trace.trace(self.trace_level, " Requests: get")
        ret = self.worker.get_request()
        Trace.trace(self.trace_level, " Requests: get %s" % (ret,))
        return ret

    def do_one_request(self):
        """Receive and process one request, possibly blocking."""
        # request is a "(idn,number,ticket)"
        request, client_address = self.get()
        Trace.trace(self.trace_level, "Requests: do_one_request:get returned %s %s" % (request, client_address))
        Trace.trace(self.trace_level,
                    "Requests: do_one_request:interval functions %s" % (self.worker.interval_funcs.items()))
        if request is None:  # Invalid request sent in
            return

        if request == '':
            # nothing returned, must be timeout
            self.worker.handle_timeout()
            return
        try:
            self.process_request(request, client_address)
        except KeyboardInterrupt:
            Trace.trace(self.trace_level, "do_one_request: KeyboardInterrupt")
            traceback.print_exc()
        except SystemExit, code:
            Trace.trace(self.trace_level, "do_one_request: SystemExit %s" % (code,))
            # processing may fork (forked process will call exit)
            sys.exit(code)
        except:
            Trace.trace(self.trace_level, "do_one_request: other exception")
            self.worker.handle_error(request, client_address)

    def serve_forever(self):
        """
        Cloned from :class:`dispatching_worker.serve_forever` to run on a separate port.
        This needs to run in a thread as it an infinite loop!
        """
        Trace.trace(self.trace_level, "Requests starting %s" % (self,))
        count = 0
        if self.worker.use_raw:
            self.worker.set_out_file()
            if self.worker.allow_callback:
                Trace.trace(self.trace_level, "Request:spawning get_fd_message")
                # spawn callback processing thread (event relay messages)
                dispatching_worker.run_in_thread("call_back_proc", self.worker.serve_callback)
            # start receiver thread or process
            self.worker.raw_requests.receiver()

        while not self.worker.is_child:
            Trace.trace(self.trace_level, "Requests: serve_forever: calling do_one_request")
            self.do_one_request()
            Trace.trace(self.trace_level, "Requests: serve_forever: done do_one_request")

            now = time.time()
            for func, time_data in self.worker.interval_funcs.items():
                interval, last_called, one_shot = time_data
                Trace.trace(self.trace_level,
                            "Requests: do_one_request: func %s interval %s now-last_called %s one_shot %s" % (
                            func, interval, now - last_called, one_shot))
                if now - last_called > interval:
                    if one_shot:
                        del self.worker.interval_funcs[func]
                    else:  # record last call time
                        self.worker.interval_funcs[func][1] = now
                    Trace.trace(self.trace_level, "do_one_request: calling interval function %s" % (func,))
                    func()

            self.worker.collect_children()
            count = count + 1
            # if count > 100:
            if count > 20:
                self.worker.purge_stale_entries()
                count = 0

        if self.worker.is_child:
            Trace.trace(self.trace_level, "serve_forever, child process exiting")
            os._exit(0)  ## in case the child process doesn't explicitly exit
        else:
            Trace.trace(self.trace_level, "serve_forever, shouldn't get here")

    def process_request(self, request, client_address):
        """
        Process incoming request.
        This method defines what method to run based on work contained in request and executes this method.

        :type request: :obj:`str`
        :arg  request: message
        :type client_address: :obj:`tuple`
        :arg client_address: (:obj:`str`- IP address, :obj:`int` - port)
        """
        t1 = time.time()
        Trace.trace(self.trace_level, "RequestQeue:process_request %s" % (request,))
        ticket = udp_server.UDPServer.process_request(self.worker, request,
                                                      client_address)
        Trace.trace(self.trace_level, "RequestQeue:process_request: ticket %s" % (ticket,))
        t11 = time.time()

        if not ticket:
            Trace.trace(self.trace_level, "RequestQeue:process_request. No ticket!!!")
            return

        # look in the ticket and figure out what work user wants
        try:
            function_name = ticket["work"]
        except (KeyError, AttributeError, TypeError), detail:
            ticket = {'status': (e_errors.KEYERROR,
                                 "cannot find any named function")}
            msg = "%s process_request %s from %s" % \
                  (detail, ticket, client_address)
            Trace.log(e_errors.ERROR, msg)
            self.worker.reply_to_caller(ticket)
            self.worker.done_cleanup(ticket)
            return

        Trace.trace(self.trace_level, "GETTING %s of %s" % (function_name, self.lm_server))
        try:
            function = getattr(self.lm_server, function_name)
        except (KeyError, AttributeError, TypeError), detail:
            ticket = {'status': (e_errors.KEYERROR,
                                 "cannot find requested function `%s'"
                                 % (function_name,))}
            msg = "%s process_raw_request %s %s from %s" % \
                  (detail, ticket, function_name, client_address)
            Trace.log(e_errors.ERROR, msg)
            self.worker.reply_to_caller(ticket)
            self.worker.done_cleanup(ticket)
            return

        # call the user function
        t = time.time()
        Trace.trace(self.trace_level, "Requests:process_request: function %s" % (function_name,))

        if function_name in ('mover_idle', 'mover_bound_volume'):
            if self.lm_server.use_threads:
                thread_name = ticket['mover']
                Trace.trace(self.trace_level, "Requests:process_request:thread starting %s" % (thread_name,))
                # self.lm_server.run_in_thread(thread_name, self.lm_server.request_thread, args = (function, ticket)) # leave here as the alternative, but slower

                thread = threading.Thread(group=None,
                                          target=self.lm_server.request_thread,
                                          name=thread_name,
                                          args=(function, ticket))

                thread.start()
                self.worker.done_cleanup(ticket)
            else:
                Trace.trace(self.trace_level, "Requests:process_request: calling %s(%s)" % (function, ticket))
                try:
                    function(ticket)
                except:
                    exc, msg, tb = sys.exc_info()
                    Trace.trace(self.trace_level, "Requests:process_request: exception %s %s" % (exc, msg))
                    Trace.handle_error(exc, msg, tb)
                t2 = time.time()
                Trace.trace(self.trace_level, "Requests:process_request: finished %s(%s)" % (function, ticket))
                self.worker.done_cleanup(ticket)
                if t2 - t >= 3.:
                    # leave this for debugging purposes
                    """
                    Trace.trace(5,"process_mover_request: changing logging") # leave this on dispatching worker level
                    try:
                        if not self.lch:
                            self.lm_server._do_print({'levels':range(500)})
                    except AttributeError:
                        self.lm_server._do_print({'levels':range(500)})
                        self.lch = True
                    """
                    pass
        else:
            Trace.trace(self.trace_level, "Requests:process_request: other function called")
            function(ticket)
            t2 = time.time()
            self.worker.done_cleanup(ticket)
            Trace.trace(self.trace_level, "Request:process_request: function %s time %s %s %s" % (
            function_name, t2 - t, t2 - t1, t11 - t1))


##############################################################
class SG_VF:
    """
    Active movers per storage group / volume family.
    This class is used in AtMovers class.
    """

    def __init__(self):
        """
        Internally this class has two dictionaries.
        Active requests are stored into dictionary based on storage group and
        into another dictionary based on volume family
        """
        self.sg = {}
        self.vf = {}
        self.trace_level = 310

    def delete(self, mover, volume, sg, vf):
        """
        Delete active request.

        :type mover: :obj:`str`
        :arg mover: active mover name
        :type volume: :obj:`str`
        :arg volume: volume associated with active mover
        :type sg: :obj:`str`
        :arg sg: storage group name associated with active mover
        :type vf: :obj:`str`
        :arg vf: volume family associated with active mover
        :rtype: :obj:`int` 0 - success, 1- failure
        """
        rc = 0
        # if not (mover and volume and sg and vf): return
        Trace.trace(self.trace_level, "SG:delete mover %s, volume %s, sg %s, vf %s" % (mover, volume, sg, vf))
        if self.sg.has_key(sg) and (mover, volume) in self.sg[sg]:
            self.sg[sg].remove((mover, volume))
            if len(self.sg[sg]) == 0:
                del (self.sg[sg])
        else:
            Trace.log(DEBUG_LOG, 'can not remove from sg %s %s' % (mover, volume))
            Trace.log(DEBUG_LOG, 'SG: %s' % (self.sg,))
            rc = -1
        if self.vf.has_key(vf) and (mover, volume) in self.vf[vf]:
            self.vf[vf].remove((mover, volume))
            if len(self.vf[vf]) == 0:
                del (self.vf[vf])
        else:
            rc = -1
        return rc

    def delete_mover(self, mover):
        """
        Find and delete active request for specified mover.

        :type mover: :obj:`str`
        :arg mover: active mover name
        :rtype: :obj:`int` 0 - success, 1- failure
        """
        rc = 0
        m, v = None, None
        # delete from sg
        for key in self.sg.keys():
            for tpl in self.sg[key]:
                if tpl[0] == mover:
                    m, v = tpl[0], tpl[1]
                    break
            if m and v:
                Trace.trace(self.trace_level, "delete_mover %s from %s" % (mover, self.sg[key]))
                break
        if m and v:
            self.sg[key].remove((m, v))
            if len(self.sg[key]) == 0:
                del (self.sg[key])
        else:
            Trace.log(DEBUG_LOG, 'delete_mover can not remove from sg %s %s' % (m, v))
            Trace.log(DEBUG_LOG, 'delete_mover SG: %s' % (self.sg,))

        # now delete from vf
        m, v = None, None
        for key in self.vf.keys():
            for tpl in self.vf[key]:
                if tpl[0] == mover:
                    m, v = tpl[0], tpl[1]
                    break
            if m and v:
                Trace.trace(self.trace_level, "delete_mover %s from %s" % (mover, self.vf[key]))
                break
        if m and v:
            self.vf[key].remove((m, v))
            if len(self.vf[key]) == 0:
                del (self.vf[key])
        else:
            rc = -1
            Trace.log(DEBUG_LOG, 'delete_mover can not remove from vf %s %s' % (m, v))
            Trace.log(DEBUG_LOG, 'delete_mover VF: %s' % (self.vf,))
        return rc

    def put(self, mover, volume, sg, vf):
        """
        Add active request.

        :type mover: :obj:`str`
        :arg mover: active mover name
        :type volume: :obj:`str`
        :arg volume: volume associated with active mover
        :type sg: :obj:`str`
        :arg sg: storage group name associated with active mover
        :type vf: :obj:`str`
        :arg vf: volume family associated with active mover
        """
        self.delete_mover(mover)
        # self.delete(mover, volume, sg, vf) # delete entry to update content
        if not self.sg.has_key(sg):
            self.sg[sg] = []
        if not self.vf.has_key(vf):
            self.vf[vf] = []
        if not ((mover, volume) in self.sg[sg]):
            self.sg[sg].append((mover, volume))
        if not ((mover, volume) in self.vf[vf]):
            self.vf[vf].append((mover, volume))
        Trace.log(DEBUG_LOG, "%s" % (self,))

    def __repr__(self):
        return "<storage groups %s volume_families %s >" % (self.sg, self.vf)


##############################################################
class AtMovers:
    """
    Active movers

    List of movers with assigned work or bound tapes.

    Library manager uses this list to keep the information about
    movers, that are in the following states:

    ``MOUNT_WAIT`` - waiting for tape to be mounted

    ``SETUP`` - mover sets up connection with client

    ``HAVE_BOUND`` - mover has a mounted tape

    ``ACTIVE`` - data transfer

    ``DISMOUNT_WAIT`` - wiating for tape to be dismounted
    """

    def __init__(self, max_time_in_active=7200, max_time_in_other=1200):
        self.at_movers = {}
        self.sg_vf = SG_VF()
        self.max_time_in_active = max_time_in_active
        self.max_time_in_other = max_time_in_other
        self.dont_update = {}
        self._lock = threading.Lock()
        self.alarm_sent = []
        self.trace_level = 320

    def put(self, mover_info):
        """
        Add active request.

        :type mover_info: :obj:`dict`
        :arg mover_info: dictionary containing the following information:

           mover :obj:`str` - mover name

           extrenal_label :obj:`str` - volume name

           volume_family :obj:`str` - volume faimily

           work :obj:`str` - read_from_hsm, write_to_hsm, volume_assert

           current location :obj:`str` - location cookie
        """

        state = mover_info.get('state')
        if state == 'IDLE':
            return
        Trace.trace(self.trace_level, "AtMovers:put: %s" % (mover_info,))
        Trace.trace(self.trace_level, "AtMovers put before: at_movers: %s" % (self.at_movers,))
        Trace.trace(self.trace_level + 1, "AtMovers put before: sg_vf: %s" % (self.sg_vf,))
        Trace.trace(self.trace_level, "dont_update: %s" % (self.dont_update,))
        if not mover_info['external_label']: return
        if not mover_info['volume_family']: return
        if not mover_info['mover']: return
        mover = mover_info['mover']
        if self.dont_update and self.dont_update.has_key(mover):
            if state == self.dont_update[mover]:
                return
            else:
                self._lock.acquire()
                del (self.dont_update[mover])
                self._lock.release()

        storage_group = volume_family.extract_storage_group(mover_info['volume_family'])
        vol_family = mover_info['volume_family']
        mover_info['updated'] = time.time()
        if self.at_movers.has_key(mover):
            if self.at_movers[mover]['external_label'] != mover_info['external_label']:
                return
            self.at_movers[mover].update(mover_info)
        else:
            # new entry
            mover_info['time_started'] = mover_info.get("current_time", time.time())
            self.at_movers[mover] = mover_info
        self.sg_vf.put(mover, mover_info['external_label'], storage_group, vol_family)
        Trace.trace(self.trace_level, "AtMovers put: at_movers: %s" % (self.at_movers,))
        Trace.trace(self.trace_level + 1, "AtMovers put: sg_vf: %s" % (self.sg_vf,))

    def delete(self, mover_info):
        """
        Delete active request identified by mover_info

        :type mover_info: :obj:`dict`
        :arg mover_info: dictionary containing the following information:

           mover :obj:`str` - mover name

           extrenal_label :obj:`str` - volume name

           volume_family :obj:`str` - volume faimily

           work :obj:`str` - read_from_hsm, write_to_hsm, volume_assert

           current location :obj:`str` - location cookie
        :rtype: :obj:`int` 0 - success, 1- failure
        """

        Trace.trace(self.trace_level, "AtMovers:delete: %s" % (mover_info,))
        Trace.trace(self.trace_level, "AtMovers delete. before: %s" % (self.at_movers,))
        Trace.trace(self.trace_level + 1, "AtMovers delete. before: sg_vf: %s" % (self.sg_vf,))
        mover = mover_info['mover']
        mover_state = mover_info.get('state', None)
        rc = -1
        if self.at_movers.has_key(mover):
            Trace.trace(self.trace_level, "MOVER %s" % (self.at_movers[mover],))
            if mover_info.has_key('volume_family') and mover_info['volume_family']:
                vol_family = mover_info['volume_family']
            else:
                vol_family = self.at_movers[mover]['volume_family']

            if mover_info.has_key('external_label') and mover_info['external_label']:
                label = mover_info['external_label']
            else:
                label = self.at_movers[mover]['external_label']
                # due to the mover bug mticket['volume_family'] may not be a None
                # when mticket['external_label'] is None
                # the following fixes this
                vol_family = self.at_movers[mover]['volume_family']
            # vol_family = self.at_movers[mover]['volume_family']
            # self.sg_vf.delete(mover, self.at_movers[mover]['external_label'], storage_group, vol_family)
            storage_group = volume_family.extract_storage_group(vol_family)
            rc = self.sg_vf.delete(mover, label, storage_group, vol_family)
            Trace.trace(self.trace_level, "AtMovers delete. sg_vf.delete returned %s" % (rc,))
            if (rc < 0 and mover_state == 'IDLE'):
                # the pair (mover, volume) is wrong.
                # This usually happens when mover automatically goes to
                # IDLE after ERROR in cases when the tape mount fails
                rc = self.sg_vf.delete_mover(mover)

            self._lock.acquire()
            del (self.at_movers[mover])
            self._lock.release()
        Trace.trace(self.trace_level + 1, "AtMovers delete: at_movers: %s" % (self.at_movers,))
        Trace.trace(self.trace_level, "AtMovers delete: sg_vf: %s" % (self.sg_vf,))
        return rc

    def check(self):
        """
        Check how long movers did not update their state and act according to the rules.
        """
        Trace.trace(self.trace_level + 2, "checking at_movers list")
        Trace.trace(self.trace_level + 2, "dont_update_list %s" % (self.dont_update,))
        now = time.time()
        movers_to_delete = []
        if self.at_movers:
            try:
                # if check runs in thread at_movers can be modified, while
                # the loop below runs
                # on the other hand we do not want to lock acess to at_movers
                for mover in self.at_movers.keys():
                    Trace.trace(self.trace_level + 2, "Check mover %s now %s" % (self.at_movers[mover], now))
                    if int(now) - int(self.at_movers[mover]['updated']) > 600:
                        # Trace.alarm(e_errors.ALARM,
                        #            "The mover %s has not updated its state for %s minutes, will remove it from at_movers list"%
                        #            (mover, int((now - self.at_movers[mover]['updated'])/60)))
                        Trace.log(e_errors.ERROR,
                                  "The mover %s has not updated its state for %s minutes, will remove it from at_movers list" %
                                  (mover, int((now - self.at_movers[mover]['updated']) / 60)))
                        movers_to_delete.append(mover)
                    else:
                        Trace.trace(self.trace_level + 2, "mover %s" % (mover,))
                        add_to_list = 0
                        time_in_state = int(self.at_movers[mover].get('time_in_state', 0))
                        state = self.at_movers[mover].get('state', 'unknown')
                        operation = self.at_movers[mover].get('operation', 'unknown')
                        current_location = self.at_movers[mover].get('current_location', '')
                        if time_in_state > self.max_time_in_other:
                            if state not in ['IDLE', 'ACTIVE', 'OFFLINE', 'HAVE_BOUND', 'SEEK', 'MOUNT_WAIT',
                                             'DISMOUNT_WAIT']:
                                add_to_list = 1
                            if (state == 'SETUP' and self.at_movers[mover].get('current_volume')):
                                add_to_list = 0  # volume is mounted, trying to connect to client
                            if time_in_state > self.max_time_in_active and state in ['ACTIVE', 'SEEK', 'MOUNT_WAIT',
                                                                                     'DISMOUNT_WAIT']:
                                if (state == 'ACTIVE' and operation == 'ASSERT'):
                                    add_to_list = 0
                                else:
                                    if not mover in self.alarm_sent:
                                        # send alarm only once
                                        Trace.alarm(e_errors.ALARM,
                                                    "The mover %s is in state %s for %s minutes, Please check the mover" %
                                                    (mover, state, int(time_in_state) / 60))
                                        self.alarm_sent.append(mover)
                            else:
                                if mover in self.alarm_sent:
                                    self.alarm_sent.remove(mover)
                            if add_to_list:
                                self.dont_update[mover] = state
                                movers_to_delete.append(mover)
                                Trace.alarm(e_errors.ALARM,
                                            "The mover %s is in state %s for %s minutes, will remove it from at_movers list" %
                                            (mover, state, int(time_in_state) / 60))
                if movers_to_delete:
                    for mover in movers_to_delete:
                        self.delete(self.at_movers[mover])
            except:
                pass
            return movers_to_delete

    def busy_volumes(self, volume_family_name):
        """
        Return a list of busy volumes for a given volume family.

        :type volume_family_name: :obj:`str`
        :arg volume_family_name: string formatted as STORAGE_GROUP.FILE_FAMILY.FILE_FAMILY_WRAPPER
        :rtype: :obj:`tuple` (:obj:`list` - active volumes, :obj:`int` - volumes enabled to write)
        """
        Trace.trace(self.trace_level + 3, "busy_volumes: family=%s" % (volume_family_name,))
        vols = []
        write_enabled = 0
        if not self.sg_vf.vf.has_key(volume_family_name):
            return vols, write_enabled
        # look in the list of work_at_movers
        Trace.trace(self.trace_level + 3, "busy_volumes: sg_vf %s" % (self.sg_vf,))
        for rec in self.sg_vf.vf[volume_family_name]:
            # self.sg_vf.vf[volume_family_name] is a tuple: (volume, mover)
            vols.append(rec[1])
            if self.at_movers.has_key(rec[0]):
                Trace.trace(self.trace_level + 3, "busy_volumes: vol info %s" % (self.at_movers[rec[0]],))
                if self.at_movers[rec[0]]['volume_status'][0][0] in (e_errors.NOACCESS, e_errors.NOTALLOWED):
                    continue
                if self.at_movers[rec[0]]['volume_status'][0][1] == 'none':
                    # system inhibit
                    # if volume can be potentially written increase number
                    # of write enabled volumes that are currently at work
                    # further comparison of this number with file family width
                    # tells if write work can be given out
                    write_enabled = write_enabled + 1
                elif self.at_movers[rec[0]]['state'] == 'ERROR':
                    if not (enstore_functions2.is_readonly_state(self.at_movers[rec[0]]['volume_status'][0][1])):
                        write_enabled = write_enabled + 1
        Trace.trace(self.trace_level + 3, "busy_volumes: returning %s %s" % (vols, write_enabled))
        return vols, write_enabled

    def active_volumes_in_storage_group(self, storage_group):
        """
        Return active volumes for a given storage group for
        a fair share distribution

        :type storage_group: :obj:`str`
        :arg storage_group: storage group
        :rtype: :obj:`list` - list of active volumes
        """

        if self.sg_vf.sg.has_key(storage_group):
            sg = self.sg_vf.sg[storage_group]
        else:
            sg = []
        return sg

    def get_active_movers(self):
        """
        Return active movers.

        :rtype: :obj:`list` - list of active movers
        """

        mv_list = []
        for key in self.at_movers.keys():
            mv_list.append(self.at_movers[key])
        return mv_list

    # check if a particular volume with given label is busy
    # for read requests
    def is_vol_busy(self, external_label, mover=None):
        """
        Check if a particular volume with given label is busy
        for read requests. If external_label, mover combination is found in
        the list of active movers volume is considered not busy.

        :type external_label: :obj:`str`
        :arg external_label: volume label
        :type mover: :obj:`str`
        :arg mover: volume label

        :rtype: :obj:`int` - 0 - not busy

        """

        rc = 0
        # see if this volume is in voulemes_at movers list
        for key in self.at_movers.keys():
            if ((external_label == self.at_movers[key]['external_label']) and
                    (key != mover)):
                Trace.trace(self.trace_level + 4, "volume %s is active. Mover=%s" % \
                            (external_label, key))
                rc = 1
                break
        return rc

    # return state of volume at mover
    def get_vol_state(self, external_label, mover=None):
        """
        Return state of volume at mover.
        If external_label, mover combination is found in
        the list of active movers return its state.

        :type external_label: :obj:`str`
        :arg external_label: volume label
        :type mover: :obj:`str`
        :arg mover: volume label

        :rtype: :obj:`str` - mover state (See :class:`AtMovers`)

        """

        rc = None
        # see if this volume is in voulemes_at movers list
        for key in self.at_movers.keys():
            if ((external_label == self.at_movers[key]['external_label']) and
                    (key != mover)):
                Trace.trace(self.trace_level + 4, "volume state %s. Mover=%s" % \
                            (self.at_movers[key]["state"], key))
                rc = self.at_movers[key]["state"]
                break
        return rc

    # return the list of busy volumes
    def active_volumes(self):
        """
        Return the list of busy volumes.

        :rtype: :obj:`list` - list of volumes
        """
        volumes = []
        # see if this volume is in voulemes_at movers list
        for key in self.at_movers.keys():
            volumes.append(self.at_movers[key]['external_label'])
        return volumes


##############################################################

class PostponedRequests:
    """
    Requests that have been refused because of limit reached go into this "list".
    Initally requests were already sorted by prioroty, so that only one request for a given
    volume or volume family may be in this list.
    """

    def __init__(self, keep_time):
        """
        :type keep_time: :obj:`int`
        :arg keep_time: maximum time interval to keep request in seconds
        """
        self.rq_list = {}  # request list (dictionary)
        self.sg_list = {}  # storage group list (dictionary)
        self.keep_time = keep_time  # time for keeping requsts in the list
        self.start_time = time.time()
        self.trace_level = 330

    def __repr__(self):
        return 'rq_list:%s sg_list:%s' % (self.rq_list, self.sg_list,)

    def init_rq_list(self):
        self.rq_list = {}

    # check if Postponed request list has expired
    def list_expired(self):
        """
        Check if Postponed request list has expired

        :rtype: :obj:`bool` True - if expired
        """
        return (time.time() - self.start_time > self.keep_time)

    def put(self, rq):
        """
        Put request into list.

        :type rq: :obj:`manage_queue.Request`
        :arg rq: request
        """

        replace = 0
        sg = volume_family.extract_storage_group(rq.ticket['vc']['volume_family'])
        if self.rq_list.has_key(sg):
            if rq.adminpri > -1:
                if rq.adminpri > self.rq_list[sg].adminpri:
                    replace = 1
            else:
                if rq.basepri > self.rq_list[sg].basepri:
                    replace = 1
        else:
            replace = 1
        if replace:
            Trace.trace(self.trace_level, "postponed_put %s" % (rq,))
            # request with highest priority to this
            # storage group
            # only one request per storage group!
            self.rq_list[sg] = rq
        if not self.sg_list.has_key(sg):
            # the less is the count for a given sg
            # the less times the request
            # for this sg was selected
            # from postponed requests list.
            self.sg_list[sg] = 0L  # to be used to sort list

    def get(self):
        """
        Get postponed request.

        :rtype: :obj:`manage_queue.Request`
        """

        if self.rq_list:
            # find the least counter
            # the more is the counter the more times
            # request was selected from prostponed requests
            # list
            l = []
            remove_these = []
            for sg in self.sg_list.keys():
                if self.rq_list.has_key(sg):
                    l.append((self.sg_list[sg], sg))
                else:
                    remove_these.append(sg)
            if len(l) > 1: l.sort()
            Trace.trace(self.trace_level, "sorted sg_list %s" % (l,))

            for sg in remove_these:
                if self.sg_list.has_key(sg):
                    del (self.sg_list[sg])
            # get sg for the least counter
            sg = l[0][1]
            return self.rq_list[sg], sg
        return None, None

    def update(self, sg, deficiency=0):
        if self.rq_list.has_key(sg): del (self.rq_list[sg])
        if self.sg_list.has_key(sg):
            self.sg_list[sg] = self.sg_list[sg] + deficiency
            if self.sg_list[sg] < 0:
                self.sg_list[sg] = 0L
            if deficiency >= 0:
                # the more is the counter the more times
                # request for a given storage group was picked
                # up from postponed requests
                self.sg_list[sg] = self.sg_list[sg] + 1
            Trace.trace(self.trace_level, "postponed update %s %s %s" % (sg, deficiency, self.sg_list[sg]))


class PostponedBoundRequests:
    """
    Postponed requests from movers with bound volumes.
    Requests get put into this "list" because they came while the mover thread was alredy running.

    """

    def __init__(self):

        self.rq_list = []  # request list
        self.trace_level = 340

    def __repr__(self):
        return 'rq_list:%s' % (self.rq_list,)

    def put(self, mover_ticket):
        """
        Put request into list.

        :type mover_ticket: :obj:`dict`
        :arg mover_ticket: :obj:`dict`
        """

        Trace.trace(self.trace_level, 'postponed_bound:put: %s' % (self.rq_list,))
        for item in self.rq_list:
            if mover_ticket['mover'] == item[0]:
                break
        else:
            Trace.trace(self.trace_level, "postponed_bound:put %s" % (mover_ticket,))
            self.rq_list.append((mover_ticket['mover'], mover_ticket))

    def get(self):
        """
        Get postponed request.

        :rtype: :obj:`dict`
        """

        Trace.trace(self.trace_level, 'postponed_bound:get: %s' % (self.rq_list,))
        if len(self.rq_list) > 0:
            rc = self.rq_list.pop(0)
            return rc[1]
        return None


class LibraryManagerMethods:
    """
    Library manager request processing methods.
    """

    def init_suspect_volumes(self):
        # make it method for the capability to reinitialze
        # suspect_volumes outside of this class
        self.suspect_volumes = lm_list.LMList()

    def init_postponed_requests(self, keep_time):
        self.postponed_requests_time = keep_time
        ## place to keep all requests that have been postponed due to
        ## storage group limit reached
        self.postponed_requests = PostponedRequests(self.postponed_requests_time)

    def mover_type(self, ticket):
        return ticket.get("mover_type", "Mover")

    def __init__(self,
                 name,
                 csc,
                 sg_limits,
                 min_file_size,
                 max_suspect_movers,
                 max_suspect_volumes,
                 max_time_in_active=7200,
                 max_time_in_other=1200):
        """

        :type name: :obj:`str`
        :arg name: library manager log name
        :type csc: :class:`configuration_client.ConfigurationClient`
        :arg csc: configuration client instance
        :type sg_limits: :obj:`dict`
        :arg sg_limits: dictionary defining per storage group limits for fair share
        :type min_file_size: :obj:`int`
        :arg min_file_size: minimum size for selection of the volume for write operation
        :type max_suspect_movers: :obj:`int`
        :arg max_suspect_movers: maximum number of suspect mover to cause alert and primary page
        :type max_suspect_volumes: :obj:`int`
        :arg max_suspect_volumes: maximum number of suspect volumes to cause alarm
        :type max_time_in_active: :obj:`int`
        :arg max_time_in_active: maximum time the mover is allowed to be in active state
        :type max_time_in_other: :obj:`int`
        :arg max_time_in_other: maximum time the mover is allowed to be in any other state
       """

        self.name = name
        self.min_file_size = min_file_size
        self.max_suspect_movers = max_suspect_movers
        self.max_suspect_volumes = max_suspect_volumes
        # instantiate volume clerk client
        self.csc = csc
        self.vcc = volume_clerk_client.VolumeClerkClient(self.csc)
        self.vc_address = None
        self.check_interval = 30
        # List of known volumes cached internally
        # This list gets creaated every time
        # when mover request arrives.
        # See LibraryManager._mover_idle()
        # and LibraryManager._mover_bound_volume()
        self.known_volumes = {}

        # storage group limits for fair share
        self.sg_limits = {'use_default': 1,
                          'default': 0,
                          'limits': {}
                          }
        if sg_limits:
            self.sg_limits['use_default'] = 0
            self.sg_limits['limits'] = sg_limits
        self.work_at_movers = lm_list.LMList()
        self.volumes_at_movers = AtMovers(max_time_in_active=max_time_in_active,
                                          max_time_in_other=max_time_in_other)  # to keep information about what volumes are mounted at which movers
        self.init_suspect_volumes()
        self.postponed_bound_requests = PostponedBoundRequests()
        self.pending_work = manage_queue.Request_Queue()  # all incoming copy requests are stored in this queue
        self.idle_movers = []  # list of known idle movers
        self.trace_level = 200

    ########################################
    # Built in networking methods
    ########################################
    def del_udp_client(self, udp_client):
        __pychecker__ = "unusednames=server"
        if not udp_client: return
        # tell server we're done - this allows it to delete our unique id in
        # its dictionary - this keeps things cleaner & stops memory from growing
        try:
            pid = udp_client._os.getpid()
            tsd = udp_client.tsd.get(pid)
            if not tsd:
                return
            for server in tsd.send_done.keys():
                try:
                    tsd.socket.close()
                except:
                    pass
        except:
            pass

    def __send_regret(self, ticket):
        # Body of send_regret to run either in thread or as a function call.

        rc = 0
        try:
            Trace.trace(self.trace_level + 10, "send_regret %s" % (ticket,))
            host = ticket['wrapper']['machine'][1]
            address_family = socket.getaddrinfo(host, None)[0][0]
            control_socket = socket.socket(address_family, socket.SOCK_STREAM)
            flags = fcntl.fcntl(control_socket.fileno(), fcntl.F_GETFL)
            fcntl.fcntl(control_socket.fileno(), fcntl.F_SETFL, flags | os.O_NONBLOCK)
            # the following insertion is for antispoofing
            if ticket.has_key('route_selection') and ticket['route_selection']:
                ticket['mover_ip'] = host
                # bind control socket to data ip
                control_socket.bind((host, 0))
                u = udp_client.UDPClient()
                Trace.trace(self.trace_level + 10, "sending IP %s to %s" % (host, ticket['routing_callback_addr']))
                try:
                    x = u.send(ticket, ticket['routing_callback_addr'], 15, 3, 0)
                except (socket.error, select.error, e_errors.EnstoreError), msg:
                    Trace.log(e_errors.ERROR, "error sending to %s (%s)" %
                              (ticket['routing_callback_addr'], str(msg)))
                    self.del_udp_client(u)
                    return 1
                except errno.errorcode[errno.ETIMEDOUT]:
                    Trace.log(e_errors.ERROR, "error sending to %s (%s)" %
                              (ticket['routing_callback_addr'], os.strerror(errno.ETIMEDOUT)))
                    self.del_udp_client(u)
                    return 1
                if x.has_key('callback_addr'): ticket['callback_addr'] = x['callback_addr']
                Trace.trace(self.trace_level + 10, "encp replied with %s" % (x,))
                self.del_udp_client(u)
            Trace.trace(self.trace_level + 10, "connecting to %s" % (ticket['callback_addr'],))
            try:
                control_socket.connect(ticket['callback_addr'])
            except socket.error, detail:
                Trace.log(e_errors.ERROR, "%s %s" %
                          (detail, ticket['callback_addr']))
                # We have seen that on IRIX, when the connection succeds, we
                # get an ISCONN error.
                if hasattr(errno, 'EISCONN') and detail[0] == errno.EISCONN:
                    pass
                # The TCP handshake is in progress.
                elif detail[0] == errno.EINPROGRESS:
                    pass
                else:
                    Trace.log(e_errors.ERROR, "error connecting to %s (%s)" %
                              (ticket['callback_addr'], os.strerror(detail)))

            callback.write_tcp_obj(control_socket, ticket)
            control_socket.close()

        except:
            exc, msg, tb = sys.exc_info()
            Trace.log(1, "send_regret %s %s %s" % (exc, msg, ticket))
            rc = 1
        return rc

    # send a regret
    def send_regret(self, ticket):
        """
        Send regret to caller. Exit if running in a child process.

        :type ticket: :obj:`dict`
        :arg ticket: ticket to return to the caller
        """

        Trace.trace(self.trace_level, "send_regret")
        if self.do_fork:
            # fork off the regret sender
            pid = self.fork()
            if pid != 0:
                # parent
                Trace.trace(self.trace_level + 10, "forking send_regret %s" % (pid,))
                return
            # child
            rc = self.__send_regret(ticket)
            os._exit(rc)

        else:
            dispatching_worker.run_in_thread('Send_Regret', self.__send_regret, args=(ticket,))

    ###################################
    # End built in networking methods
    ###################################

    # add idle mover
    def add_idle_mover(self, mover):
        """
        Add idle mover to the list of known idle movers.

        :type mover: :obj:`str`
        :arg mover: mover name
        """

        if not mover in self.idle_movers:
            self.idle_movers.append(mover)

    def remove_idle_mover(self, mover):
        """
        Remove idle mover from the list of known idle movers.

        :type mover: :obj:`str`
        :arg mover: mover name
        """
        if mover in self.idle_movers:
            self.idle_movers.remove(mover)

    # get storage group limit
    def get_sg_limit(self, storage_group):
        """
        Get storage group limit.

        :type storage_group: :obj:`str`
        :arg storage_group: storage group name
        """

        if self.sg_limits['use_default']:
            return self.sg_limits['default']
        else:
            return self.sg_limits['limits'].get(storage_group, self.sg_limits['default'])

    # obtain host name from ticket
    def get_host_name_from_ticket(self, ticket):
        """
        Obtain host name from ticket

        :type ticket: :obj:`dict`
        :arg ticket: ticket
        """

        host_from_ticket = ''
        try:
            callback = ticket.get('callback_addr', None)
            if callback:
                # preferred way
                host_from_ticket = hostaddr.address_to_name(callback[0])
            else:
                host_from_ticket = ticket['wrapper']['machine'][1]
        except:
            pass
        return host_from_ticket

    def flush_pending_jobs(self, status, external_label=None):
        """
        Remove all pending works.

        :type status: :obj:`str`
        :arg status: status to return to caller(s)
        :type external_label: :obj:`str`
        :arg external_label: remove works for specified volume
        """

        Trace.trace(self.trace_level, "flush_pending_jobs: %s" % (external_label,))
        if not external_label: return
        w = self.pending_work.get(external_label)
        while w:
            w.ticket['status'] = (status, None)
            Trace.log(e_errors.INFO, "flush_pending_jobs:work %s" % (w.ticket,))
            self.send_regret(w.ticket)
            self.pending_work.delete(w)
            w = self.pending_work.get(external_label)
        # this is just for test

    def get_work_at_movers(self, external_label, mover):
        """
        Return ticket if given labeled volume is in mover queue.
        Only one work can be in the work_at_movers for
        a given volume. That's why external label is used
        to identify the work.

        :type external_label: :obj:`str`
        :arg external_label: volume
        :type mover: :obj:`str`
        :arg mover: mover name
        :rtype: :obj:`dict` ticket
        """

        Trace.trace(self.trace_level, 'get_work_at_movers: %s %s' % (external_label, mover))
        rc = {}
        if not external_label: return rc
        if not mover: return rc
        work_at_movers = []
        for w in self.work_at_movers.list:
            work_at_movers.append((w["fc"]["external_label"], w.get('mover', None), w['unique_id']))
            # Trace.trace(self.trace_level+1,'get_work_at_movers. ticket info: %s %s'%(w["fc"]["external_label"],  w.get('mover',None)))
            if w["fc"]["external_label"] == external_label:
                if w.has_key('mover') and w['mover'] == mover:
                    rc = w
                    break
        # we need to log this information for investigation of queue processing problems
        Trace.log(DEBUG_LOG, "work at movers list:%s" % (work_at_movers,))
        return rc

    def get_work_at_movers_m(self, mover):
        """
        Alternative to get_work_at_movers to use when there is no external label
        (usually for write requests, because the volume has not yet been assigned).

        :type mover: :obj:`str`
        :arg mover: mover name
        :rtype: :obj:`dict` ticket
        """
        rc = {}
        if not mover: return rc
        for w in self.work_at_movers.list:
            if w.has_key('mover') and w['mover'] == mover:
                rc = w
                break
        return rc

    # This method must run in a separate thread
    def check(self):
        """
        Periodically check volumes at movers (see :class:`AtMovers.check`). This method must run in a separate thread.
        """
        while 1:
            time.sleep(self.check_interval)
            movers = self.volumes_at_movers.check()
            if movers:
                works_to_delete = []
                for mv in movers:
                    w = self.get_work_at_movers_m(mv)
                    if w:
                        works_to_delete.append(w)
                for w in works_to_delete:
                    self.work_at_movers.remove(w)
            if not self.volumes_at_movers.at_movers:
                if len(self.work_at_movers.list) > 0:
                    # sometimes the self.volumes_at_movers is empty
                    # yet work_at_movers is not empty
                    # I could not identify the reason
                    # but here is a fix to deal with this
                    Trace.log(e_errors.ERROR, "volumes_at_movers list is epmty, yet work_at_movers is not empty %s" %
                              (self.work_at_movers.list,))
                    Trace.log(e_errors.ERROR, "Will clear work_at_movers")
                    self.work_at_movers.list = []

    def is_file_available(self, fcc, requested_file_bfid):
        """
        Check if file is available.
        This method applies only to disk movers.
        It checks whether file is avalable on a disk of the disk mover

        :type fcc: :class:`file_clerk_client.FileClient`
        :arg fcc: file clerk client
        :type requested_file_bfid: :obj:`str`
        :arg requested_file_bfid: bit file id of file in question
        :rtype: :obj:`bool`
        """

        Trace.trace(self.trace_level + 1, 'is_file_available: requested_file_bfid %s' % (requested_file_bfid,))
        if not requested_file_bfid:
            return False
        ticket = fcc.bfid_info(requested_file_bfid)
        Trace.trace(self.trace_level + 1, 'bfid info %s' % (ticket,))
        if ticket['status'][0] == e_errors.OK:
            # This was done as a feasibility study
            # for disk movers as enstore cache.
            # Keep this for a while.
            # If we decide to not used disk movers
            # as enstore cache - remove
            if ticket['fc'].has_key('purge') and ticket['fc']['purge'] == 'done':
                # file has been purged
                # purge
                return False
            else:
                return True

    ########################################
    # volume related helper methods
    ########################################
    # get list and count of busy volumes
    # for a specified volume family
    # to be used for slection of volume for
    # write request
    def busy_volumes(self, volume_family_name):
        """
        Get list and count of busy volumes
        for a specified volume family
        to be used for selection of volume for
        write request.

        :type volume_family_name: :obj:`str`
        :arg volume_family_name: volume family name
        :rtype: :obj:`tuple` (:obj:`list` - busy volumes, :obj:`int` - count of write enabled volumes)
        """

        vol_veto_list, wr_en = self.volumes_at_movers.busy_volumes(volume_family_name)
        # look in the list of work_at_movers
        for w in self.work_at_movers.list:
            Trace.trace(self.trace_level + 1, 'busy_volumes: %s %s' % (w["vc"], w["fc"]))
            if w["vc"]["volume_family"] == volume_family_name:
                if w["fc"]["external_label"] in vol_veto_list:
                    continue  # already processed
                else:
                    vol_veto_list.append(w["fc"]["external_label"])
                    permissions = w["vc"].get("system_inhibit", None)
                    Trace.trace(self.trace_level + 1, 'busy_volumes: permissions %s' % (permissions,))

                    if permissions:
                        if permissions[0] in (e_errors.NOACCESS, e_errors.NOTALLOWED):
                            continue
                        if permissions[1] == 'none':
                            wr_en = wr_en + 1

        return vol_veto_list, wr_en

    # check if a particular volume with given label is busy
    # for read requests
    def is_vol_busy(self, external_label, mover=None):
        """
        Check if a particular volume with given label is busy
        for read requests.

        :type external_label: :obj:`str`
        :arg external_label: volume name
        :type mover: :obj:`str`
        :arg mover: mover name. If :obj:`None` - check the whole list of active movers.
        :rtype: :obj:`int` 1 - success, 0 - failure
        """

        rc = self.volumes_at_movers.is_vol_busy(external_label, mover)
        if rc: return rc
        rc = 0
        for w in self.work_at_movers.list:
            if w["fc"]["external_label"] == external_label:
                rc = 1
                break
        return rc

    def is_disk_vol_available(self, work, external_label, requestor, requested_file_bfid=None):
        """
        Check the availability of the disk volume.
        This method applies only for disk movers.

        :type work: :obj:`str`
        :arg work: ``write_to_hsm`` or ``read_from_hsm``
        :type external_label: :obj:`str`
        :arg external_label: volume name
        :type requestor: :obj:`dict`
        :arg requestor: mover ticket
        :type requested_file_bfid: :obj:`str`
        :arg requested_file_bfid: bit file id of file in question
        :rtype: :obj:`dict` {'status': :obj:`tuple` (:obj:`str` - status, :obj:`None`)}
        """

        if work == 'write_to_hsm':
            return {'status': (e_errors.OK, None)}
        ip_map = string.split(external_label, ':')[0]
        Trace.trace(self.trace_level + 1, "label %s address #%s# requestor address #%s#" % (external_label, ip_map,
                                                                                            requestor['ip_map']))
        # this is for disk movers
        if ip_map == requestor['ip_map']:
            # file is on disk of the mover where it was originally written
            rc = {'status': (e_errors.OK, None)}
        else:
            # check if file is on disk of the mover where it was originally written
            # and if yes return e_errors.MEDIA_IN_ANOTHER_DEVICE
            fcc = file_clerk_client.FileClient(self.csc)
            if self.is_file_available(fcc, requested_file_bfid):
                # skip this mover
                # the request will go to the mover where the file currently is
                rc = {'status': (e_errors.MEDIA_IN_ANOTHER_DEVICE, None)}
            else:
                # allow to stage this file from tape if possible.
                ret = fcc.find_copies(requested_file_bfid)
                if ret['status'][0] == e_errors.OK and ret['copies']:
                    rc = {'status': (e_errors.OK, None)}
                else:
                    # actually this file was lost
                    rc = {'status': (e_errors.NO_FILE, None)}
        Trace.trace(self.trace_level + 1, "is_disk_vol_available rc %s" % (rc,))
        return rc

    # set volume clerk client
    def set_vcc(self, vol_server_address=None):
        """
        Set volume clerk client.

        :type vol_server_address: :obj:`tuple`
        :arg vol_server_address: (:obj:`str`- IP address, :obj:`int` - port)
        """

        if vol_server_address == None:
            return
        else:
            Trace.trace(self.trace_level + 1, 'set_vcc %s %s' % (vol_server_address, vol_server_address))
            if self.vc_address != None:
                if self.vc_address == vol_server_address:
                    return
            # If we have mixed IPV4/IPV6 configuration
            # the address coming from encp may have IPV4 if it runs on IPV4 configuration.
            # Check the address originally stored in vcc.
            # If it has IPV6 configuration do not open new vcc.
            vcc_address_family = socket.getaddrinfo(self.vcc.server_address[0], None)[0][0]
            client_reported_vcc_address_family = socket.getaddrinfo(vol_server_address[0], None)[0][0]
            if vcc_address_family == client_reported_vcc_address_family:
                self.vc_address = vol_server_address
                self.vcc = volume_clerk_client.VolumeClerkClient(self.csc, server_address=self.vc_address)
            Trace.trace(self.trace_level + 1, "set_vcc returned")

    ###################################################################################
    # To reduce the number of VC requests (which may take a substantial amount of time)
    # use this internal metods
    ###################################################################################

    def is_volume_full_no_rec(self, v, min_remaining_bytes):
        """
        Check if volume is full.
        Same as is_volume_full in volume clerk, but makes no changes in the dictionary or data base.
        Used internally in Library Manager.

        :type v: :obj:`dict`
        :arg v: volume record
        :type min_remaining_bytes: :obj:`int`
        :arg min_remaining_bytes: minimum number of remaining bytes. (Pad to define if volume would be full).
        :rtype: :obj:`str` - e_errors.NOSPACE or ""
        """

        ret = ""
        left = v["remaining_bytes"]
        if left < long(min_remaining_bytes * SAFETY_FACTOR) or left < MIN_LEFT:
            # if it __ever__ happens that we can't write a file on a
            # volume, then mark volume as full.  This prevents us from
            # putting 1 byte files on old "golden" volumes and potentially
            # losing the entire tape. One could argue that a very large
            # file write could prematurely flag a volume as full, but lets
            # worry about if it is really a problem - I propose that an
            # administrator reset the system_inhibit back to none in these
            # special, and hopefully rare cases.

            ret = e_errors.NOSPACE
        return ret

    def is_vol_available(self, work, label, family=None, size=0, vol_server_address=None, mover=None,
                         override_notallowed=False):
        """
        Copy of volume clerk method adapted for working with records.
        Also checks if volume is available for a given mover, used for admind priority preempting request

        :type work: :obj:`str`
        :arg work:  ``write_to_hsm`` or ``read_from_hsm``
        :type label: :obj:`str`
        :arg label:  volume name
        :type family: :obj:`str`
        :arg family:  volume family
        :type size: :obj:`int`
        :arg size: size for write requests
        :type vol_server_address: :obj:`tuple`
        :type mover: :obj:`str`
        :type mover: mover for which the volume is considered
        :arg vol_server_address: (:obj:`str`- IP address, :obj:`int` - port)
        :rtype: :obj:`dict` {'status': :obj:`tuple` (:obj:`str` - status, :obj:`None`)}
        """

        Trace.trace(self.trace_level + 2, 'is_vol_available %s' % (self.known_volumes,))
        # is this mover, volume in suspect mover list?
        if mover is not None:
            suspect_v, suspect_mv = self.is_mover_suspect(mover, label)
            if suspect_mv:
                msg = "mover %s is suspect for %s. Cannot assign a %s work" % \
                      (mover, label, work)
                Trace.log(e_errors.INFO, "%s" % (msg,))
                return {'status': (e_errors.ERROR, msg)}

        # get the current entry for the volume
        if self.known_volumes.has_key(label):
            record = self.known_volumes[label]
            Trace.trace(self.trace_level + 2, "is_vol_available system_inhibit = %s user_inhibit = %s" %
                        (record['system_inhibit'],
                         record['user_inhibit']))
            if record["system_inhibit"][0] == e_errors.DELETED:
                ret_stat = (record["system_inhibit"][0], None)
            else:
                if work == 'read_from_hsm':
                    Trace.trace(self.trace_level + 2, "is_vol_available: reading")
                    # if system_inhibit is NOT in one of the following
                    # states it is NOT available for reading
                    if record['system_inhibit'][0] != 'none' and \
                            override_notallowed == True and record['system_inhibit'][0] != 'NOTALLOWED':
                        ret_stat = (record['system_inhibit'][0], None)
                    elif not enstore_functions2.is_readable_state(
                            record['system_inhibit'][1]):
                        ret_stat = (record['system_inhibit'][1], None)
                    # if user_inhibit is NOT in one of the following
                    # states it is NOT available for reading
                    elif record['user_inhibit'][0] != 'none':
                        ret_stat = (record['user_inhibit'][0], None)
                    elif not enstore_functions2.is_readable_state(
                            record['user_inhibit'][1]):
                        ret_stat = (record['user_inhibit'][1], None)
                    else:
                        ret_stat = (e_errors.OK, None)
                elif work == 'write_to_hsm':
                    Trace.trace(self.trace_level + 2, "is_vol_available: writing")
                    if record['system_inhibit'][0] != 'none':
                        ret_stat = (record['system_inhibit'][0], None)
                    elif enstore_functions2.is_migration_state(record['system_inhibit'][1]):
                        # treated as readonly
                        ret_stat = ('readonly', None)
                    elif (record['system_inhibit'][1] == 'readonly' or
                          record['system_inhibit'][1] == 'full'):
                        ret_stat = (record['system_inhibit'][1], None)
                    elif record['user_inhibit'][0] != 'none':
                        ret_stat = (record['user_inhibit'], None)
                    elif (record['user_inhibit'][1] == 'readonly' or
                          record['user_inhibit'][1] == 'full'):
                        ret_stat = (record['user_inhibit'][1], None)
                    else:
                        ff = volume_family.extract_file_family(family)
                        Trace.trace(self.trace_level + 2, "is_vol_available: family %s, record %s" %
                                    (family, record['volume_family']))

                        # XXX deal with 2-tuple vs 3-tuple...
                        if (volume_family.match_volume_families(family, record['volume_family']) or
                                ff == 'ephemeral'):
                            ret = self.is_volume_full_no_rec(record, size)
                            Trace.trace(self.trace_level + 2, "is_vol_available: ret1 %s" % (ret,))
                            if not ret:
                                ret_stat = (e_errors.OK, None)
                            else:
                                ret_stat = (ret, None)
                        else:
                            ret_stat = (e_errors.NOACCESS, None)
                else:
                    ret_stat = (e_errors.UNKNOWN, None)
                Trace.trace(self.trace_level + 2, "is_vol_available: ret2 %s" % (ret_stat,))
                rticket = {'status': ret_stat}
            return rticket
        else:
            self.set_vcc(vol_server_address)
            Trace.trace(self.trace_level + 2,
                        'is_vol_available work %s label %s family %s size %s' % (work, label, family, size))
            rticket = self.vcc.is_vol_available(work, label, family, size, timeout=self.volume_clerk_to,
                                                retry=self.volume_clerk_retry)
            if override_notallowed and rticket["status"][0] == "NOTALLOWED":
                rticket["status"] = (e_errors.OK, None)

        Trace.trace(self.trace_level + 2, 'is_vol_available %s' % (rticket,))
        return rticket

    def inquire_vol(self, external_label, requestor=None, vol_server_address=None):
        """
        Get volume record.

        :type external_label: :obj:`str`
        :arg external_label:  volume name
        :type requestor: :obj:`dict`
        :arg requestor:  mover ticket
        :type vol_server_address: :obj:`tuple`
        :arg vol_server_address: (:obj:`str`- IP address, :obj:`int` - port)
        :rtype: :obj:`dict` - volume record containing status
        """

        Trace.trace(self.trace_level + 2, 'inquire_vol label %s req %s addr=%s' %
                    (external_label, requestor, vol_server_address))
        if requestor and requestor.get('mover_type') == 'DiskMover':
            vol_info = {}
            vol_info.update(requestor)  # return information from mover
            if "address" in vol_info:
                del (vol_info['address'])
            vol_info['system_inhibit'] = vol_info['volume_status'][0]
            vol_info['user_inhibit'] = vol_info['volume_status'][1]
        elif not external_label:
            vol_info = {'status': ('KEYERROR', 'volume_clerk: key external_label is None')}
        else:
            if self.known_volumes.has_key(external_label):
                vol_info = self.known_volumes[external_label]
            else:
                self.set_vcc(vol_server_address)
                vol_info = self.vcc.inquire_vol(external_label, timeout=INQUIRE_VOL_TO, retry=INQUIRE_VOL_RETRY)
                Trace.trace(self.trace_level + 2, 'inquire_vol %s' % (vol_info,))
                if vol_info['status'][0] == e_errors.TIMEDOUT:
                    Trace.alarm(e_errors.INFO, "volume clerk problem inquire_volume %s TIMEDOUT" % (external_label,))
                if not self.known_volumes.has_key(external_label):
                    self.known_volumes[external_label] = vol_info
            Trace.trace(self.trace_level + 2, 'inquire_vol %s' % (self.known_volumes,))
        Trace.trace(self.trace_level + 2, 'inquire_vol returns %s' % (vol_info,))

        return vol_info

    def next_write_volume(self, library, size, volume_family, veto_list, first_found=0, mover={}):
        """
        Get next write volume.

        :type library: :obj:`str`
        :arg library: get volume in this library
        :type size: :obj:`long`
        :arg size: get volume, wich has not less than size remaning bytes
        :type volume_family: :obj:`str`
        :arg volume_family: get volume for this volume family
        :type veto_list: :obj:`list`
        :arg veto_list: list of volume names to skip
        :type first_found: :obj:`int`
        :arg first_found: if > 0 - return first found volume satisfying specified criteria
        :type mover: :obj:`dict`
        :arg mover: mover ticket
        :rtype: :obj:`dict` - volume record containing status
        """

        Trace.trace(self.trace_level + 2, 'write_volumes %s' % (self.write_volumes,))
        if self.mover_type(mover) == 'DiskMover':
            # no new volume needed
            v = {'status': (e_errors.OK, None),
                 'external_label': None}
            return v

        required_bytes = max(long(size * SAFETY_FACTOR), MIN_LEFT)
        for vol_rec in self.write_volumes:
            if ((library == vol_rec['library']) and
                    (required_bytes < vol_rec['remaining_bytes']) and
                    (volume_family == vol_rec['volume_family']) and
                    (not (vol_rec['external_label'] in veto_list))):
                return vol_rec
        else:
            start_t = time.time()
            v = self.vcc.next_write_volume(library, size, volume_family, veto_list, first_found, mover,
                                           timeout=self.volume_clerk_to, retry=self.volume_clerk_retry)
            Trace.trace(self.trace_level + 2, "vcc.next_write_volume, time in state %s" % (time.time() - start_t,))
            if v['status'][0] == e_errors.TIMEDOUT:
                Trace.alarm(e_errors.INFO, "volume clerk problem next_write_volume: TIMEDOUT")
            if v['status'][0] == e_errors.OK and v['external_label']:
                self.write_volumes.append(v)

            return v

    ########################################
    #  end volume related helper methods
    ########################################

    ############################################
    # discipline related methods
    ############################################

    def restrict_host_access(self, host, max_permitted, rq_host=None, work=None):
        """
        New implementation - no storage group
        The discipline configuration entry last argument is a tuple
        which is:

           1 - the number of allowed concurrent transfers from a given host

           2 - Additional number of allowed concurrent transfers from a given host for read requests

           3 - Additional number of allowed concurrent transfers from a given host for write requests

        :type host: :obj:`str`
        :arg host: name of the host to check
        :type max_permitted: :obj:`tuple`
        :arg max_permitted: as described above for the  discipline configuration entry
        :type rq_host: :obj:`str`
        :arg rq_host: host requesting the work
        :type work: :obj:`str`
        :arg work: ``write_to_hsm`` or ``read_from_hsm``
        :rtype: :obj:`bool`
        """

        disciplineExceptionMounted = 0
        max_perm = max_permitted
        if type(max_permitted) == type(()) and len(max_permitted) == 3:
            # the max_permitted is (maximal_permitted, add_for_reads_for_bound,add_for_writes_for_bound)
            max_perm = max_permitted[0]
            if work:
                # calculate the position in the tuple
                exception_Mounted_index = (work == "write_to_hsm") + 1
                disciplineExceptionMounted = int(max_permitted[exception_Mounted_index])

        active = 0
        Trace.trace(self.trace_level + 3, "restrict_host_access(%s,%s %s)" %
                    (host, max_permitted, rq_host))
        for w in self.work_at_movers.list:
            host_from_ticket = self.get_host_name_from_ticket(w)
            Trace.trace(self.trace_level + 3, 'host_from_ticket %s' % (host_from_ticket,))
            try:
                if re.search(host, host_from_ticket):
                    if rq_host:
                        if host_from_ticket == rq_host:
                            active = active + 1
                    else:
                        active = active + 1
            except KeyError, detail:
                Trace.log(e_errors.ERROR, "restrict_host_access:%s....%s" % (detail, w))
        Trace.trace(self.trace_level + 3, "restrict_host_access(%s,%s)" %
                    (active, max_permitted))
        return active >= max_perm + disciplineExceptionMounted

    def restrict_version_access(self, storage_group, legal_version, ticket):
        """
        Restrict client access based on the version of the encp client.

        :type storage_group: :obj:`str`
        :arg storage_group: sturage group
        :type legal_version: :obj:`str`
        :arg legal_version: the oldest allowed client version
        :type ticket: :obj:`disct`
        :arg ticket: client request ticket
        :rtype: :obj:`bool`
        """

        rc = False
        Trace.trace(self.trace_level + 3, "restrict_version_access %s %s %s" % (storage_group,
                                                                                legal_version,
                                                                                ticket))
        if storage_group == ticket['vc']['storage_group']:
            c_legal_version = enstore_functions2.convert_version(legal_version)
            if ticket.has_key('version'):
                version = ticket['version'].split()[0]
                c_version = enstore_functions2.convert_version(version)
            else:
                c_version = (0, "")
            if c_legal_version > c_version:
                rc = True  # restrict access
                ticket['status'] = (e_errors.VERSION_MISMATCH,
                                    "encp version too old: %s. Must be not older than %s" % (version, legal_version,))
        return rc

    ## check if there are any additional restrictions
    ## from discipline
    def client_host_busy(self, w):
        """
        Check if there are any additional restrictions
        from discipline.

        :type w: :obj:`dict`
        :arg w: ticket
        :rtype: :obj:`bool`
        """

        ret = False
        rc, fun, args, action = self.restrictor.match_found(w)
        if rc and fun and action:
            w["status"] = (e_errors.OK, None)
            if fun == 'restrict_host_access':
                host_from_ticket = self.get_host_name_from_ticket(w)
                Trace.trace(self.trace_level + 3,
                            'client_host_busy: %s %s' % (host_from_ticket, w['wrapper']['machine'][1]))

                args.append(host_from_ticket)
                ret = apply(getattr(self, fun), args)
                Trace.trace(self.trace_level + 3, "client_host_busy returning %s" % (ret,))

                if ret and (action in (e_errors.LOCKED, e_errors.IGNORE, e_errors.PAUSE, e_errors.REJECT)):
                    w["reject_reason"] = ("RESTRICTED_ACCESS", None)
                    if host_from_ticket not in self.disabled_hosts:
                        self.disabled_hosts.append(host_from_ticket)
                    Trace.trace(self.trace_level + 3, "client_host_busy: RESTRICTED_ACCESS")

        return ret

    def client_host_busy_for_mounted(self, external_label, vol_family, w):
        """
        Check if there are any additional restrictions for mounted
        volumes from discipline.

        :type external_label: :obj:`str`
        :arg external_label: volume name
        :type vol_family: :obj:`str`
        :arg vol_family: volume family
        :type w: :obj:`dict`
        :arg w: ticket
        :rtype: :obj:`bool`
        """

        Trace.trace(self.trace_level + 3, "client_host_busy_for_mounted: %s" % (self.restrict_access_in_bound))
        ret = False
        if not self.restrict_access_in_bound:
            return False

        rc, fun, args, action = self.restrictor.match_found(w)
        args_copy = copy.copy(args)
        Trace.trace(self.trace_level + 3, "client_host_busy_for_mounted args %s" % (args,))
        if rc and fun and action:
            w["status"] = (e_errors.OK, None)
            if fun == 'restrict_host_access':
                host_from_ticket = self.get_host_name_from_ticket(w)
                # for admin priority requests check if current volume
                # would get dismounted
                # we may allow extra work only for the same volume
                adminpri = -1
                client = w.get('encp', '')
                if client:
                    adminpri = client.get('adminpri', -1)
                Trace.trace(self.trace_level + 3, "client_host_busy_2:adminpri %s" % (adminpri))

                if adminpri >= 0:
                    # check if request woould get rejected for idle mover
                    args_copy.append(host_from_ticket)
                    would_reject = apply(getattr(self, fun), args_copy)
                    if would_reject:
                        # see if this request can be satisfied for the currently
                        # mounted volume
                        if ((w['work'] == "read_from_hsm" and w["fc"]["external_label"] == external_label) or
                                (w['work'] == "write_to_hsm" and w["vc"]["volume_family"] == vol_family)):
                            pass
                        else:
                            # otherwise reject this request
                            return True
                mp = args[-1]
                Trace.trace(self.trace_level + 3, "client_host_busy_for_mounted mp %s" % (mp,))
                if type(mp) == type(()) and len(mp) == 3:
                    mp1 = (mp[0] + 1, mp[1], mp[2])  # allow 1 more request for bount volume
                else:
                    mp1 = mp + 1  # allow 1 more request for bount volume
                Trace.trace(self.trace_level + 3, "client_host_busy_for_mounted mp_1 %s" % (mp,))
                args[-1] = mp1

                args.append(host_from_ticket)
                Trace.trace(self.trace_level + 3, "client_host_busy_for_mounted args_1 %s" % (args,))
                if ((w['work'] == "read_from_hsm" and w["fc"]["external_label"] == external_label) or
                        (w['work'] == "write_to_hsm" and w["vc"]["volume_family"] == vol_family)):
                    args.append(w['work'])
                ret = apply(getattr(self, fun), args)
                if ret and (action in (e_errors.LOCKED, e_errors.IGNORE, e_errors.PAUSE, e_errors.REJECT)):
                    w["reject_reason"] = ("RESTRICTED_ACCESS", None)
                    if host_from_ticket not in self.disabled_hosts:
                        self.disabled_hosts.append(host_from_ticket)
                    Trace.trace(self.trace_level + 3, "client_host_busy_for_mounted: RESTRICTED_ACCESS")

        Trace.trace(self.trace_level + 3, "client_host_busy_for_mounted returning %s" % (ret,))
        return ret

    ############################################
    # end discipline related methods
    ############################################

    ############################################
    # Request processing methods
    ############################################

    def is_packaged(self, request):
        """
        Check if request is for a packaged file.

        :type request: :obj:`dict`
        :arg request: request ticket
        :rtype: :obj:`str` - package id or :obj:`None`
        """

        Trace.trace(self.trace_level + 3, "is_packaged fc: %s" % (request['fc'],))
        package_id = request['fc'].get("package_id", None)
        if package_id and package_id == request['fc']['bfid']:  # file is a package itself
            package_id = None
        return package_id

    def _get_request(self, requestor, method, *args, **kwargs):
        """
        Wrapper method for manage_queue.Request_Queue.get.
        This method applies only for packaged disk files.
        It checks if request pulled from request queue
        has a package id identical with package id of
        any active request and, if yes, skips it to allow
        completion of staging the package.
        This allows to avoid submission of more than one
        requests belonging to the same package to movers
        until all files in the package are staged.

        :type requestor: :obj:`dict`
        :arg requestor: mover ticket
        :type method: :obj:`callable`
        :arg method: method for extracting request from the queue
        :type args: :obj:`tuple`
        :arg args: arguments for method
        :type kwargs: :obj:`tuple`
        :arg kwargs: kw arguments for method
        :rtype: :obj:`manage_queue.Request` - request ticket or :obj:`None`
        """

        mover_type = requestor.get('mover_type', None)
        if mover_type and mover_type == 'DiskMover':
            if kwargs.has_key('active_volumes'):
                del (kwargs['active_volumes'])  # multiple disk movers can access the same active volume
        request = method(*args, **kwargs)
        Trace.trace(self.trace_level + 3,
                    "_get_request: method %s args %s kwargs %s request %s" % (method.__name__, args, kwargs, request,))
        if not mover_type or mover_type != 'DiskMover':
            # return request right away
            # only DiskMover requests need further processing inside of
            # _get_request
            return request
        if request and request.ticket['work'] != "read_from_hsm":
            # only read_from_hsm requests need further processing
            return request
        while request:
            rq_id = request.unique_id
            Trace.trace(self.trace_level + 3, "_get_request: %s" % (request,))
            # check if file is part of a package
            package_id = self.is_packaged(request.ticket)
            Trace.trace(self.trace_level + 3, "_get_request: package_id %s" % (package_id,))
            if package_id:
                # Find the any file in the work at movers.
                # If it is found this means that at least the
                # package is being staged
                for w in self.work_at_movers.list:
                    # Check if this is a disk file:
                    Trace.trace(self.trace_level + 3, "_get_request: w %s" % (w,))
                    if w['mover_type'] != 'DiskMover':
                        # not a disk file: continue search
                        continue
                    wam_package_id = w['fc'].get("package_id", None)
                    if wam_package_id == package_id:
                        # The package is being processed by mover.
                        # Check the cache status
                        Trace.trace(self.trace_level + 3, "_get_request: found package in wam")
                        if (request.ticket['fc']['cache_status'] == file_cache_status.CacheStatus.CACHED or
                                w['fc']['cache_status'] == file_cache_status.CacheStatus.CACHED):
                            # the request can be sent to the mover
                            # return here
                            Trace.trace(self.trace_level + 3, "_get_request: returning %s" % (request,))
                            return request
                        else:
                            # get next request
                            kwargs['next'] = 1
                            request = method(*args, **kwargs)
                            Trace.trace(self.trace_level + 3, "_get_request: next_rq %s" % (request,))
                            if request and request.unique_id == rq_id:
                                # if it is the same request
                                # break, we have no more requests to process
                                request = None
                            break  # return to while loop to check request against active works

                else:
                    break
            else:
                break
        Trace.trace(self.trace_level + 3, "_get_request: returning1 %s" % (request,))
        return request

    # allow HIPR request to be sent to the current mover
    # this method is used with Admin Priority requests
    # inputs
    # request to process
    # label of currently mounted volume
    # volume family of currently mounted volume
    # last work on currently mounted volume
    # requestor - mover information on which the volume is mounted
    # priority - priority of completed request
    # it is a tuple (current_priority, admin_priority)
    # returns rq (possibly modified)
    # flag confirming whether HIPRI request could go
    # flag indicating that the request will preempt the mounted volume
    def allow_hipri(self, rq, external_label, vol_family, last_work, requestor, priority):
        """
        Allow High Piority request to be sent to the current mover.
        This method is used with Admin Priority requests.

        :type rq: :obj:`manage_queue.Request`
        :arg rq: request to process
        :type external_label: :obj:`str`
        :arg external_label: label of volume mounted on requestor
        :type vol_family: :obj:`str`
        :arg vol_family: volume family of volume mounted on requestor
        :type last_work: :obj:`str`
        :arg last_work: last work performed on volume mounted on requestor
        :type requestor: :obj:`dict`
        :arg requestor: mover ticket
        :type priority: :obj:`tuple`
        :arg priority: (:obj:`int` - current_priority, :obj:`int` - admin_priority) - priority of last completed request
        :rtype: :obj:`tuple` (:obj:`manage_queue.Request` or :obj:`None` - request,
                             :obj:`bool` - flag confirming whether HIPRI request could go,
                             :obj:`bool` - flag indicating that the request will preempt the mounted volume)
        """

        Trace.trace(self.trace_level + 3, "allow_hi_pri %s %s %s %s %s %s" %
                    (external_label, vol_family, last_work, requestor, priority, rq))
        if rq.adminpri < 0:  # regular priority
            return rq, False, False
        ret = True

        if priority and priority[1] >= 0:
            Trace.trace(self.trace_level + 3, "allow_hi_pri: returning1 %s %s" % (rq, ret))
            return rq, ret, False

        would_preempt = False
        if rq.work == "read_from_hsm" and rq.ticket["fc"]["external_label"] != external_label:
            would_preempt = True

        elif rq.work == "write_to_hsm":
            if rq.ticket["vc"]["volume_family"] != vol_family:
                would_preempt = True
            else:
                # same file family
                if last_work == "READ":
                    would_preempt = True
                    Trace.trace(self.trace_level + 3, "allow_hi_pri: calling check_write_request")
                    nrq, status = self.check_write_request(external_label, rq, requestor)
                    Trace.trace(self.trace_level + 3, "allow_hi_pri: check_write_request returned: %s %s" %
                                (nrq, status))
                    if nrq and status[0] == e_errors.OK:
                        if nrq.ticket["fc"]["external_label"] == external_label:
                            would_preempt = False
        if would_preempt:
            # check whether there are idle movers availabe
            if len(self.idle_movers) > 0:
                Trace.trace(self.trace_level + 3, "There are idle movers. Will not preempt the current one %s" %
                            (self.idle_movers,))
                ret = False
        Trace.trace(self.trace_level + 3, "allow_hi_pri: returning %s %s %s" % (rq, ret, would_preempt))
        return rq, ret, would_preempt

    def init_request_selection(self):
        """"
        Make all necessary resets
        before starting a new cycle of request selection
        """

        self.write_volumes = []
        self.write_vf_list = {}
        self.tmp_rq = None  # need this to temporarily store selected request
        # initialize postponed requests list
        if self.postponed_requests.list_expired():
            Trace.trace(self.trace_level, "postponed list expired")
            self.postponed_requests = PostponedRequests(self.postponed_requests_time)
        else:
            self.postponed_requests.init_rq_list()
        self.postponed_rq = 0
        self.pending_work.start_cycle()

        self.checked_keys = []  # list of checked tag keys
        self.continue_scan = 0
        self.process_for_bound_vol = None  # if not None volume is bound
        self.disabled_hosts = []  # hosts exceeding the number of simult. transfers

    def request_key(self, request):
        """
        Returns a request key.
        For write request it is a file family.
        For read request it is a volume label

        :type request: :obj:`manage_queue.Request`
        :arg request: request to process
        :rtype: :obj:`str` - request key
        """

        storage_group = None
        key = None
        if request:
            work = request.ticket.get("work", None)
            if work:
                if work == "read_from_hsm":
                    storage_group = volume_family.extract_storage_group(request.ticket['vc']['volume_family'])
                    key = request.ticket["fc"]["external_label"]
                elif work == "write_to_hsm":
                    storage_group = request.ticket["vc"]["storage_group"]
                    key = request.ticket["vc"]["volume_family"]
        return storage_group, key

    def fair_share(self, rq):
        """
        If request satisfies fair share of tape drives for its storage group
        return the key, otherwise return None.

        :type rq: :obj:`manage_queue.Request`
        :arg rq: request to process
        :rtype: :obj:`str` - request key or :obj:`None`
        """

        self.sg_exceeded = None
        Trace.trace(self.trace_level + 4, "fair_share: sg_exceeded %s" % (self.sg_exceeded,))
        if (rq.ticket.get('ignore_fair_share', None)):
            # do not count this request against fair share
            # this is an automigration request
            return None
        # fair share
        # see how many active volumes are in this storage group
        if self.process_for_bound_vol:
            # allow "ease" more volumes for bound volumes
            ease = 1
        else:
            ease = 0
        storage_group, check_key = self.request_key(rq)

        pw_sgs = self.pending_work.storage_groups.keys()
        if len(pw_sgs) == 1 and pw_sgs[0] == storage_group:
            # what else?
            # All requests in the queue are for only one storage group.
            # No need to apply fair share
            return None

        if not check_key in self.checked_keys:
            self.checked_keys.append(check_key)
        active_volumes = self.volumes_at_movers.active_volumes_in_storage_group(storage_group)
        Trace.trace(self.trace_level + 4, "fair_share: SG LIMIT %s" % (self.get_sg_limit(storage_group),))
        if (len(active_volumes) >= self.get_sg_limit(storage_group) + ease) and len(self.idle_movers) == 0:
            rq.ticket["reject_reason"] = ("PURSUING", None)
            self.sg_exceeded = (True, storage_group)
            Trace.trace(self.trace_level + 4, "fair_share: active work limit exceeded for %s" % (storage_group,))
            if rq.adminpri > -1:
                self.continue_scan = 1
                return None
            # we have saturated system with requests from the same storage group
            # see if there are pending requests for different storage group
            start_t = time.time()
            tags = self.pending_work.get_tags()
            Trace.trace(self.trace_level + 4, "fair_share:tags: %s" % (tags,))
            Trace.trace(100, "fair_share:TAGS TIME %s" % (time.time() - start_t,))
            start_t = time.time()
            Trace.trace(self.trace_level + 4, 'fair_share:postponed rqs %s' % (self.postponed_requests))
            if len(tags) > 1:
                for key in tags:
                    if self.pending_work.get_sg(key) in self.postponed_requests.sg_list.keys():
                        pass  # request for this SG is already in postponed list, no nee to process
                    else:
                        if not key in self.checked_keys:
                            self.checked_keys.append(key)
                            if key != check_key:
                                Trace.trace(self.trace_level + 4, "fair_share: key %s" % (key,))
                                Trace.trace(100, "fair_share:keys TIME %s" % (time.time() - start_t,))
                                return key

        return None

    def process_read_request(self, request, requestor):
        """
        Process read request.

        :type request: :obj:`manage_queue.Request`
        :arg request: request to process
        :type requestor: :obj:`dict`
        :arg requestor: mover ticket
        :rtype: :obj:`tuple` (:obj:`manage_queue.Request` - request or :obj:`None`,
                              :obj:`str` - key to check next or :obj:`None`)
        """

        self.continue_scan = 0  # disable "scan" of pending queue
        rq = request
        Trace.trace(self.trace_level + 4, "process_read_request %s" % (rq))

        key_to_check = self.fair_share(rq)
        if key_to_check:
            self.continue_scan = 1

        mover = requestor.get('mover', None)
        label = rq.ticket["fc"]["external_label"]

        if self.is_vol_busy(rq.ticket["fc"]["external_label"], mover) and self.mover_type(requestor) != 'DiskMover':
            rq.ticket["reject_reason"] = ("VOL_BUSY", rq.ticket["fc"]["external_label"])
            self.continue_scan = 1
            Trace.trace(self.trace_level + 4, "process_read_request: VOL_BUSY %s" % (rq.ticket["fc"]["external_label"]))
            return rq, key_to_check
        # otherwise we have found a volume that has read work pending
        Trace.trace(self.trace_level + 4, "process_read_request: found volume %s" % (rq.ticket,))
        # ok passed criteria.
        ## check if there are any discipline restrictions
        host_busy = False
        if self.process_for_bound_vol:
            host_busy = self.client_host_busy_for_mounted(self.process_for_bound_vol,
                                                          self.current_volume_info['volume_family'],
                                                          rq.ticket)

        else:
            host_busy = self.client_host_busy(rq.ticket)
        if host_busy:
            self.continue_scan = 1
            sg, key_to_check = self.request_key(rq)
            # return None, None
            return None, key_to_check

        # Check the presence of current_location field
        if not rq.ticket["vc"].has_key('current_location'):
            try:
                rq.ticket["vc"]['current_location'] = rq.ticket['fc']['location_cookie']
            except KeyError:
                Trace.log(e_errors.ERROR, "process_read_request loc cookie missing %s" %
                          (rq.ticket,))
                raise KeyError

        # request has passed about all the criterias
        # check if it passes the fair share criteria
        # temprorarily store selected request to use it in case
        # when other request(s) based on fair share criteria
        # for some other reason(s) do not get selected

        # in any case if request SG limit is 0 and temporarily stored rq. SG limit is not,
        # do not update temporarily store rq.

        # legacy encp ticket
        if not rq.ticket['vc'].has_key('volume_family'):
            rq.ticket['vc']['volume_family'] = rq.ticket['vc']['file_family']
        rq_sg = volume_family.extract_storage_group(rq.ticket['vc']['volume_family'])
        if (rq.ticket.get('ignore_fair_share', None)):
            # do not count this request against fair share
            # this is an automigration request
            sg_limit = 0
        else:
            sg_limit = self.get_sg_limit(rq_sg)
            self.postponed_requests.put(rq)
        Trace.trace(self.trace_level + 4, 'process_read_request:postponed rqs %s' % (self.postponed_requests))
        if self.tmp_rq:
            # tmp_rq_sg = volume_family.extract_storage_group(self.tmp_rq.ticket['vc']['volume_family'])
            # tmp_sg_limit = self.get_sg_limit(tmp_rq_sg)
            if sg_limit != 0:  # replace tmp_rq if rq SG limit is not 0
                # replace tmp_rq based on priority
                if rq.pri > self.tmp_rq.pri:
                    self.tmp_rq = rq
        else:
            self.tmp_rq = rq
        Trace.trace(self.trace_level + 4,
                    'process_read_request:tmp_rq %s rq %s key %s' % (self.tmp_rq, rq, key_to_check))
        if self.process_for_bound_vol and (rq.ticket["fc"]["external_label"] == self.process_for_bound_vol):
            # do not continue scan if we have a bound volume.
            self.continue_scan = 0

        Trace.trace(self.trace_level + 4, "process_read_request: returning %s %s" % (rq, key_to_check))
        return rq, key_to_check

    def process_write_request(self, request, requestor, last_work=None, would_preempt=False):
        """
        Process write request.

        :type request: :obj:`manage_queue.Request`
        :arg request: request to process
        :type requestor: :obj:`dict`
        :arg requestor: mover ticket
        :type last_work: :obj:`str`
        :arg last_work: last work completed by requestor
        :type would_preempt: :obj:`bool`
        :arg would_preempt: may this request preempt mounted on requestor volume?
        :rtype: :obj:`tuple` (:obj:`manage_queue.Request` - request or :obj:`None`,
                              :obj:`str` - key to check next or :obj:`None`)
        """

        self.continue_scan = 0  # disable "scan" of pending queue
        rq = request
        Trace.trace(self.trace_level + 4, "process_write_request: %s" % (rq,))
        key_to_check = self.fair_share(rq)  # check this volume label or FF
        Trace.trace(self.trace_level + 4, "process_write_request: exceeded rqs %s" % (self.sg_exceeded,))
        Trace.trace(self.trace_level + 4,
                    "process_write_request: key %s process for bound %s" % (key_to_check, self.process_for_bound_vol))
        if key_to_check:
            self.continue_scan = 1
            if self.process_for_bound_vol and (key_to_check != self.process_for_bound_vol):
                Trace.trace(self.trace_level + 4, "process_write_request: got here")
                # return rq, key_to_check
        vol_family = rq.ticket["vc"]["volume_family"]
        if self.mover_type(requestor) != 'DiskMover':
            if not self.write_vf_list.has_key(vol_family):
                vol_veto_list, wr_en = self.busy_volumes(vol_family)
                Trace.trace(self.trace_level + 4, "process_write_request: vol veto list:%s, width:%d ff width %s" % \
                            (vol_veto_list, wr_en, rq.ticket["vc"]["file_family_width"]))
                self.write_vf_list[vol_family] = {'vol_veto_list': vol_veto_list, 'wr_en': wr_en}
            else:
                vol_veto_list = self.write_vf_list[vol_family]['vol_veto_list']
                wr_en = self.write_vf_list[vol_family]['wr_en']

            # only so many volumes can be written to at one time
            permitted = rq.ticket["vc"]["file_family_width"]
            if self.process_for_bound_vol:  # allow one more for bound to avoid dismounts
                # but check if this is a HiPri request and it will require dismount of currently
                # mounted volume
                permitted = permitted + (not would_preempt)
                if self.process_for_bound_vol in vol_veto_list:
                    # check if request can go to this volume
                    ret = self.is_vol_available(rq.work,
                                                self.process_for_bound_vol,
                                                rq.ticket['vc']['volume_family'],
                                                rq.ticket['wrapper'].get('size_bytes', 0L),
                                                rq.ticket['vc']['address'],
                                                mover=requestor.get('mover'))
                    if ret['status'][0] == e_errors.OK:
                        # permit one more write request to avoid
                        # tape dismount
                        permitted = permitted + 1

            Trace.trace(self.trace_level + 4,
                        "process_write_request: self.process_for_bound_vol %s permitted %s" %
                        (self.process_for_bound_vol, permitted))

            if wr_en >= permitted:
                if self.process_for_bound_vol and self.process_for_bound_vol in vol_veto_list:
                    # Check if there are volumes in bound or dismount state
                    # in veto list and if yes (they are not active),
                    # allow this request go to avoid dismount of the current volume.
                    # Volume can be in dismount state for a long period and if we skip request
                    # for the current volume just for this reason the current volume also gets dismounted.
                    # Do not check if volume bound for the current request does not
                    # belong to volume family of selected request.
                    for vol in vol_veto_list:
                        if vol != self.process_for_bound_vol:
                            volume_state = self.volumes_at_movers.get_vol_state(vol)
                            if volume_state in ("HAVE_BOUND", "DISMOUNT_WAIT") and last_work == "WRITE":
                                permitted = permitted + 1
                                break

            if wr_en >= permitted:
                rq.ticket["reject_reason"] = ("VOLS_IN_WORK", "")
                if self.process_for_bound_vol:
                    self.continue_scan = 0  # do not continue scan for bound volume
                else:
                    self.continue_scan = 1
                # return rq, key_to_check
                return None, key_to_check
            else:
                ## check if there are any discipline restrictions
                host_busy = None
                if self.process_for_bound_vol:
                    # current_volume_info = self.current_volume_info
                    host_busy = self.client_host_busy_for_mounted(self.process_for_bound_vol,
                                                                  self.current_volume_info['volume_family'],
                                                                  request.ticket)
                else:
                    host_busy = self.client_host_busy(rq.ticket)
                if host_busy:
                    sg, key_to_check = self.request_key(rq)
                    self.continue_scan = 1
                    return None, key_to_check  # continue with key_to_ckeck

                if not self.process_for_bound_vol and rq.ticket["vc"]["file_family_width"] > 1:
                    # check if there is a potentially available tape at bound movers
                    # and if yes skip request so that it will be picked by bound mover
                    # this is done to aviod a single stream bouncing between different tapes
                    # if FF width is more than 1
                    Trace.trace(self.trace_level + 4,
                                'process_write_request: veto %s, wr_en %s' % (vol_veto_list, wr_en))
                    movers = self.volumes_at_movers.get_active_movers()
                    found_mover = 0
                    Trace.trace(self.trace_level + 4, 'process_write_request: movers %s' % (movers,))
                    for mover in movers:
                        Trace.trace(self.trace_level + 40, "process_write_request: mover %s state %s time %s" % (
                        mover['mover'], mover['state'], mover['time_in_state']))
                        if mover['state'] == 'HAVE_BOUND' and mover['external_label'] in vol_veto_list:
                            found_mover = 1
                            break
                    if found_mover:
                        # if the number of write requests for a given file family more than the
                        # file family width then let it go.
                        Trace.trace(self.trace_level + 40,
                                    "process_write_request: pending work families %s" % (self.pending_work.families,))
                        if (self.pending_work.families.has_key(rq.ticket["vc"]["file_family"])) and \
                                (self.pending_work.families[rq.ticket["vc"]["file_family"]] > rq.ticket["vc"][
                                    "file_family_width"]):
                            # len(matching_movers) == 1:
                            Trace.trace(self.trace_level + 40,
                                        "process_write_request: will let this request go to idle mover")
                        else:
                            # check if file will fit to the volume at mover
                            fsize = rq.ticket['wrapper'].get('size_bytes', 0L)
                            ret = self.is_vol_available(rq.work, mover['external_label'],
                                                        rq.ticket['vc']['volume_family'],
                                                        fsize, rq.ticket['vc']['address'],
                                                        mover=requestor.get('mover'))
                            Trace.trace(self.trace_level + 40,
                                        "process_write_request: check_write_volume returned %s" % (ret,))
                            if (rq.work == "write_to_hsm" and
                                    (ret['status'][0] == e_errors.VOL_SET_TO_FULL or
                                     ret['status'][0] == e_errors.NOSPACE or
                                     ret['status'][0] == 'full' or
                                     ret['status'][0] == 'readonly')):
                                Trace.trace(self.trace_level + 40,
                                            "process_write_request: will let this request go to idle mover")
                            else:
                                Trace.trace(self.trace_level + 40,
                                            'process_write_request: will wait with this request go to %s' %
                                            (mover,))
                                self.continue_scan = 1
                                return rq, key_to_check  # this request might go to the mover

        else:
            # disk mover
            vol_veto_list = []
            host_busy = self.client_host_busy(rq.ticket)
            if host_busy:
                sg, key_to_check = self.request_key(rq)
                self.continue_scan = 1
                return None, key_to_check  # continue with key_to_ckeck

        Trace.trace(self.trace_level + 4, "process_write_request: request next write volume for %s" % (vol_family,))

        # before assigning volume check if it is bound for the current family
        bound_vol = self.process_for_bound_vol
        # for bound volumes check what was priority of the last request
        if bound_vol and requestor["current_priority"][1] < 0:
            # last prority was regular
            if rq.adminpri > -1:  # HIRI
                if bound_vol not in vol_veto_list:
                    bound_vol = None  # this will allow preemption of regular priority requests
                else:
                    # Case when completed request was regular priority read request from this file family
                    # but the file in the next request can not be written to this volume
                    if would_preempt:
                        bound_vol = None  # this will allow preemption of regular priority requests
        if bound_vol not in vol_veto_list:
            # width not exceeded, ask volume clerk for a new volume.
            Trace.trace(self.trace_level + 4, "process_write_request for %s" % (rq.ticket,))
            self.set_vcc(rq.ticket['vc']['address'])

            start_t = time.time()
            v = self.next_write_volume(rq.ticket["vc"]["library"],
                                       rq.ticket["wrapper"]["size_bytes"] + self.min_file_size,
                                       vol_family,
                                       vol_veto_list,
                                       first_found=0,
                                       mover=requestor)

            Trace.trace(100, "process_write_request: next_write_volume, time in state %s" % (time.time() - start_t,))
            Trace.trace(self.trace_level + 4, "process_write_request: next write volume returned %s" % (v,))

            # volume clerk returned error
            if v["status"][0] != e_errors.OK:
                rq.ticket["reject_reason"] = (v["status"][0], v["status"][1])
                if v['status'][0] == e_errors.BROKEN:  # too many volumes set to NOACCESS
                    if self.lm_lock != e_errors.BROKEN:
                        Trace.alarm(e_errors.ERROR, "LM %s goes to %s state" %
                                    (self.name, e_errors.BROKEN))
                        self.lm_lock = e_errors.BROKEN
                    return None, None

                if v["status"][0] == e_errors.NOVOLUME or v["status"][0] == e_errors.QUOTAEXCEEDED:
                    if not self.process_for_bound_vol:
                        # if wr_en > rq.ticket["vc"]["file_family_width"]:

                        # if volume veto list is not empty then work can be done later after
                        # the tape is available again
                        if not vol_veto_list or v["status"][0] == e_errors.QUOTAEXCEEDED:
                            # remove this request and send regret to the client
                            rq.ticket['status'] = v['status']
                            self.send_regret(rq.ticket)
                            self.pending_work.delete(rq)
                        rq = None
                else:
                    rq.ticket["status"] = v["status"]
                    # rq.ticket["reject_reason"] = (v["status"][0],v["status"][1])
                self.continue_scan = 1
                return rq, key_to_check
            else:
                rq.ticket["status"] = v["status"]
                external_label = v["external_label"]
        else:
            external_label = self.process_for_bound_vol

        # found a volume that has write work pending - return it
        rq.ticket["fc"]["external_label"] = external_label
        rq.ticket["fc"]["size"] = rq.ticket["wrapper"]["size_bytes"]

        # request has passed about all the criterias
        # check if it passes the fair share criteria
        # temprorarily store selected request to use it in case
        # when other request(s) based on fair share criteria
        # for some other reason(s) do not get selected

        # in any case if request SG limit is 0 and temporarily stored rq. SG limit is not,
        # do not update temporarily stored rq.
        rq_sg = volume_family.extract_storage_group(vol_family)
        if (rq.ticket.get('ignore_fair_share', None)):
            # do not count this request against fair share
            # this is an automigration request
            sg_limit = 0
        else:
            sg_limit = self.get_sg_limit(rq_sg)
            self.postponed_requests.put(rq)
        if self.tmp_rq:
            if sg_limit != 0:  # replace tmp_rq if rq SG limit is not 0
                # replace tmp_rq based on priority
                if rq.pri > self.tmp_rq.pri:
                    self.tmp_rq = rq
        else:
            self.tmp_rq = rq
        if self.sg_exceeded and self.process_for_bound_vol:
            rq = None
            self.continue_scan = 0
            key_to_check = None
        Trace.trace(self.trace_level + 4, "process_write_request: returning %s %s" % (rq, key_to_check))

        return rq, key_to_check

    # is there any work for any volume?
    def next_work_any_volume(self, requestor):
        """
        Is there any work for any volume?

        :type requestor: :obj:`dict`
        :arg requestor: mover ticket
        :rtype: :obj:`tuple` (:obj:`manage_queue.Request` - request or :obj:`None`,
                              :obj:`tuple` - (error, :obj:`str` or :obj:`None`) - status)
        """

        Trace.trace(self.trace_level, "next_work_any_volume")
        self.init_request_selection()  # start request selection cycle
        # The list of the active volumes.
        # Read request for the file on the active volume
        # can not get assigned to the idle mover.
        active_vols = self.volumes_at_movers.active_volumes()

        # look in pending work queue for reading or writing work
        # rq=self.pending_work.get(active_volumes=active_vols)
        rq = self._get_request(requestor, self.pending_work.get, active_volumes=active_vols)
        Trace.trace(self.trace_level + 10, "next_work_any_volume: RQ: %s" % (rq,))
        while rq:
            rej_reason = None

            Trace.trace(self.trace_level + 10, "next_work_any_volume: rq %s" % (rq.ticket,))
            if rq.ticket.has_key('reject_reason'):
                try:
                    rej_reason = rq.ticket['reject_reason'][0]
                    del (rq.ticket['reject_reason'])
                except KeyError:
                    exc, msg, tb = sys.exc_info()
                    Trace.handle_error(exc, msg, tb)
                    Trace.trace(self.trace_level + 10, "next_work_any_volume KeyError: rq %s" % (rq.ticket,))
                    continue

            if rq.work == "read_from_hsm":
                rq, key = self.process_read_request(rq, requestor)
                Trace.trace(self.trace_level + 41, "next_work_any_volume: process_read_request returned %s %s %s" % (
                rq, key, self.continue_scan))

                if self.continue_scan:
                    if key:
                        # rq = self.pending_work.get(key, next=1, active_volumes=active_vols, disabled_hosts=self.disabled_hosts)
                        rq = self._get_request(requestor, self.pending_work.get, key, next=1,
                                               active_volumes=active_vols, disabled_hosts=self.disabled_hosts)
                        # if there are no more requests for a given volume
                        # rq will be None, but we do not want to stop here
                        if rq:
                            # continue check with current volume
                            continue
                    # rq = self.pending_work.get(next=1, active_volumes=active_vols, disabled_hosts=self.disabled_hosts) # get next request
                    rq = self._get_request(requestor, self.pending_work.get, next=1, active_volumes=active_vols,
                                           disabled_hosts=self.disabled_hosts)  # get next request
                    Trace.trace(self.trace_level + 41, "next_work_any_volume: new rq %s" % (rq,))

                    continue
                break
            elif rq.work == "write_to_hsm":
                rq, key = self.process_write_request(rq, requestor)
                Trace.trace(self.trace_level + 10, "next_work_any_volume: process_write_request returned %s %s %s" % (
                rq, key, self.continue_scan))
                if self.continue_scan:
                    if key:
                        # rq = self.pending_work.get(key, next=1, active_volumes=active_vols, disabled_hosts=self.disabled_hosts)
                        rq = self._get_request(requestor, self.pending_work.get, key, next=1,
                                               active_volumes=active_vols, disabled_hosts=self.disabled_hosts)
                        # if there are no more requests for a given volume family
                        # rq will be None, but we do not want to stop here
                        if rq:
                            # continue check with current volume
                            continue
                    # rq = self.pending_work.get(next=1, active_volumes=active_vols, disabled_hosts=self.disabled_hosts) # get next request
                    rq = self._get_request(requestor, self.pending_work.get, next=1, active_volumes=active_vols,
                                           disabled_hosts=self.disabled_hosts)  # get next request
                    Trace.trace(self.trace_level + 41, "next_work_any_volume: new rq %s" % (rq,))
                    continue
                break

            # alas, all I know about is reading and writing
            else:
                Trace.log(e_errors.ERROR,
                          "next_work_any_volume assertion error in next_work_any_volume %s" % (rq.ticket,))
                raise AssertionError
            Trace.trace(self.trace_level + 41, "next_work_any_volume: continue")
            # rq = self.pending_work.get(next=1, active_volumes=active_vols, disabled_hosts=self.disabled_hosts)
            rq = self._get_request(requestor, self.pending_work.get, next=1, active_volumes=active_vols,
                                   disabled_hosts=self.disabled_hosts)

        if not rq or (rq.ticket.has_key('reject_reason') and rq.ticket['reject_reason'][0] == 'PURSUING'):
            saved_rq = rq
            # see if there is a temporary stored request
            Trace.trace(self.trace_level + 10, "next_work_any_volume: using exceeded mover limit request")
            rq, self.postponed_sg = self.postponed_requests.get()
            Trace.trace(self.trace_level + 10, "next_work_any_volume: get from postponed %s" % (rq,))
            if rq:
                self.postponed_rq = 1  # request comes from postponed requests list
                # check postponed request
                if rq.work == "read_from_hsm":
                    rq, key = self.process_read_request(rq, requestor)
                    Trace.trace(self.trace_level + 10,
                                "next_work_any_volume: process_read_request for postponed returned %s %s" %
                                (rq, key))
                elif rq.work == "write_to_hsm":
                    rq, key = self.process_write_request(rq, requestor)
                    Trace.trace(self.trace_level + 10,
                                "next_work_any_volume: process_write_request for postponed returned %s %s" %
                                (rq, key))
            else:
                if saved_rq:
                    rq = saved_rq
                    if rq.ticket.has_key('reject_reason'):
                        del rq.ticket['reject_reason']
                    Trace.trace(self.trace_level + 10, "next_work_any_volume: proceed with rejected %s" % (rq,))
                elif self.tmp_rq:
                    rq = self.tmp_rq
                    Trace.trace(self.trace_level + 10, "next_work_any_volume: get from tmp_rq %s" % (rq,))
                    if rq.work == "write_to_hsm":
                        rq, key = self.process_write_request(rq, requestor)
                        Trace.trace(self.trace_level + 10, "next_work_any_volume: tmp_rq %s %s" % (rq.ticket, key))

        # check if this volume is ok to work with
        if rq:
            w = rq.ticket
            if w["status"][0] == e_errors.OK:
                if self.mover_type(requestor) == 'DiskMover':
                    key = 'vc' if (w['work'] == 'read_from_hsm') else 'fc'
                    label = w[key]['external_label']
                    ret = self.is_disk_vol_available(rq.work, label, requestor)
                else:
                    fsize = w['wrapper'].get('size_bytes', 0L)
                    method = w.get('method', None)
                    if method and method != "read_tape_start":
                        # size has a meaning only for general rq
                        fsize = fsize + self.min_file_size

                    try:
                        start_t = time.time()
                        ret = self.is_vol_available(rq.work,
                                                    w['fc']['external_label'],
                                                    w["vc"]["volume_family"],
                                                    fsize,
                                                    w['vc']['address'],
                                                    mover=requestor.get('mover'),
                                                    override_notallowed=bool(w.get("override_notallowed", 0)))
                        Trace.trace(100, "next_work_any_volume: vcc.is_vol_available, time in state %s" % (
                        time.time() - start_t,))

                    except KeyError, msg:
                        ret = w
                        ret['status'] = (e_errors.ERROR, "KeyError")
                        Trace.log(e_errors.ERROR, "Keyerror calling is_vol_available %s %s" % (w, msg))
                        return (None, (e_errors.NOWORK, None))

                if ret['status'][0] != e_errors.OK:
                    if ret['status'][0] == e_errors.BROKEN:
                        if self.lm_lock != e_errors.BROKEN:
                            Trace.alarm(e_errors.ERROR, "LM %s goes to %s state" %
                                        (self.name, e_errors.BROKEN))
                            self.lm_lock = e_errors.BROKEN
                        return None, (e_errors.NOWORK, None)
                    Trace.trace(self.trace_level + 10,
                                "next_work_any_volume: work can not be done at this volume %s" % (ret,))
                    # w['status'] = ret['status']
                    if not (ret['status'][0] == e_errors.VOL_SET_TO_FULL or
                            ret['status'][0] == 'full' or
                            ret['status'][0] == e_errors.MEDIA_IN_ANOTHER_DEVICE):
                        w['status'] = ret['status']
                        self.pending_work.delete(rq)
                        self.send_regret(w)
                    Trace.log(e_errors.ERROR,
                              "next_work_any_volume: cannot do the work for %s status:%s" %
                              (rq.ticket['fc']['external_label'], rq.ticket['status'][0]))
                    return (None, (e_errors.NOWORK, None))
            else:
                if (w['work'] == 'write_to_hsm' and
                        (w['status'][0] == e_errors.VOL_SET_TO_FULL or
                         w['status'][0] == 'full')):
                    return None, (e_errors.NOWORK, None)
            return (rq, rq.ticket['status'])
        return (None, (e_errors.NOWORK, None))

    def schedule(self, mover):
        """
        What is next on our list of work?

        :type mover: :obj:`dict`
        :arg mover: mover ticket
        :rtype: :obj:`tuple` (:obj:`manage_queue.Request` - request or :obj:`None`,
                              :obj:`tuple` - (error, :obj:`str` or :obj:`None`) - status)
         """

        while 1:
            rq, status = self.next_work_any_volume(mover)
            if (status[0] == e_errors.OK or
                    status[0] == e_errors.NOWORK):
                if rq and rq.ticket.has_key('reject_reason') and rq.ticket['reject_reason'][0] == "RESTRICTED_ACCESS":
                    Trace.trace(self.trace_level, "schedule: This request should not get here %s" % (rq,))
                    status = (e_errors.NOWORK, None)
                    rq = None
                return rq, status
            # some sort of error, like write work and no volume available
            # so bounce. status is already bad...
            self.pending_work.delete(rq)
            self.send_regret(rq.ticket)
            Trace.log(e_errors.INFO, "schedule: Error detected %s" % (rq.ticket,))

        return None, status

    def check_write_request(self, external_label, rq, requestor):
        """
        Check if write request can be sent to the mover.

        :type external_label: :obj:`str`
        :arg external_label: label of the volume to check
        :type rq: :obj:`manage_queue.Request`
        :arg rq: request to process
        :type requestor: :obj:`dict`
        :arg requestor: mover ticket
        :rtype: :obj:`tuple` (:obj:`manage_queue.Request` - request or :obj:`None`,
                              :obj:`str` - key to check next or :obj:`None`)
        """

        Trace.trace(self.trace_level, "check_write_request: label %s rq %s requestor %s" %
                    (external_label, rq, requestor))
        if self.mover_type(requestor) == 'DiskMover':
            ret = self.is_disk_vol_available(rq.work, external_label, requestor)
        else:
            vol_veto_list, wr_en = self.busy_volumes(rq.ticket['vc']['volume_family'])
            Trace.trace(self.trace_level + 11, "check_write_request: vet_list %s wr_en %s" % (vol_veto_list, wr_en))
            label = rq.ticket['fc'].get('external_label', external_label)
            if label != external_label:
                # this is a case with admin pri
                # process it carefuly
                # check if tape is already mounted somewhere
                if label in vol_veto_list:
                    rq.ticket["reject_reason"] = ("VOLS_IN_WORK", "")
                    Trace.trace(self.trace_level + 11,
                                "check_write_request: request for volume %s rejected %s Mounted somwhere else" %
                                (external_label, rq.ticket["reject_reason"]))
                    rq.ticket['status'] = ("VOLS_IN_WORK", None)
                    return rq, rq.ticket['status']
            external_label = label
            Trace.trace(self.trace_level + 11, "check_write_request %s %s" % (external_label, rq.ticket))
            if wr_en >= rq.ticket["vc"]["file_family_width"]:
                if (not external_label in vol_veto_list) and (wr_en > rq.ticket["vc"]["file_family_width"]):
                    # if rq.adminpri < 0: # This allows request with admin pri to go even it exceeds its limit
                    rq.ticket["reject_reason"] = ("VOLS_IN_WORK", "")
                    Trace.trace(self.trace_level + 11, "check_write_request: request for volume %s rejected %s" %
                                (external_label, rq.ticket["reject_reason"]))
                    rq.ticket['status'] = ("VOLS_IN_WORK", None)
                    return rq, rq.ticket['status']

            fsize = rq.ticket['wrapper'].get('size_bytes', 0L)
            method = rq.ticket.get('method', None)
            if method and method != "read_tape_start":
                # size has a meaning only for general rq
                fsize = fsize + self.min_file_size

            start_t = time.time()
            ret = self.is_vol_available(rq.work, external_label,
                                        rq.ticket['vc']['volume_family'],
                                        fsize,
                                        rq.ticket['vc']['address'],
                                        mover=requestor.get('mover'))
            Trace.trace(100, "check_write_request: vcc.is_vol_avail, time in state %s" % (time.time() - start_t,))
        # this work can be done on this volume
        if ret['status'][0] == e_errors.OK:
            rq.ticket['vc']['external_label'] = external_label
            rq.ticket['status'] = ret['status']
            rq.ticket["fc"]["size"] = rq.ticket["wrapper"]["size_bytes"]
            rq.ticket['fc']['external_label'] = external_label
            return rq, ret['status']
        else:
            rq.ticket['reject_reason'] = (ret['status'][0], ret['status'][1])
            if ret['status'][0] == e_errors.BROKEN:
                if self.lm_lock != e_errors.BROKEN:
                    Trace.alarm(e_errors.ERROR, "LM %s goes to %s state" %
                                (self.name, e_errors.BROKEN))
                    self.lm_lock = e_errors.BROKEN
                return None, ret['status']
            # if work is write_to_hsm and volume has just been set to full
            # return this status for the immediate dismount
            if (rq.work == "write_to_hsm" and
                    (ret['status'][0] == e_errors.VOL_SET_TO_FULL or
                     ret['status'][0] == 'full')):
                return None, ret['status']
        return rq, ret['status']

    def check_read_request(self, external_label, rq, requestor):
        """
        Check if read request can be sent to the mover.

        :type external_label: :obj:`str`
        :arg external_label: label of the volume to check
        :type rq: :obj:`manage_queue.Request`
        :arg rq: request to process
        :type requestor: :obj:`dict`
        :arg requestor: mover ticket
        :rtype: :obj:`tuple` (:obj:`manage_queue.Request` - request or :obj:`None`,
                              :obj:`str` - key to check next or :obj:`None`)
        """
        Trace.trace(self.trace_level, "check_read_request %s %s %s" % (rq.work, external_label, requestor))
        if self.mover_type(requestor) == 'DiskMover':
            ret = self.is_disk_vol_available(rq.work, external_label, requestor)
        else:
            fsize = rq.ticket['wrapper'].get('size_bytes', 0L)
            start_t = time.time()

            ret = self.is_vol_available(rq.work, external_label,
                                        rq.ticket['vc']['volume_family'],
                                        fsize, rq.ticket['vc']['address'],
                                        mover=requestor.get('mover'))
            Trace.trace(100, "vcc.is_vol_avail, time in state %s" % (time.time() - start_t,))
        Trace.trace(self.trace_level + 12, "check_read_request: ret %s" % (ret,))
        if ret['status'][0] != e_errors.OK:
            if ret['status'][0] == e_errors.BROKEN:
                if self.lm_lock != e_errors.BROKEN:
                    Trace.alarm(e_errors.ERROR, "LM %s goes to %s state" %
                                (self.name, e_errors.BROKEN))
                    self.lm_lock = e_errors.BROKEN
                return None, ret['status']
            Trace.trace(self.trace_level + 12, "check_read_request: work can not be done at this volume %s" % (ret,))
            rq.ticket['status'] = ret['status']
            self.pending_work.delete(rq)
            self.send_regret(rq.ticket)
            Trace.log(e_errors.ERROR,
                      "check_read_request: cannot do the work for %s status:%s" %
                      (rq.ticket['fc']['external_label'], rq.ticket['status'][0]))
        else:
            rq.ticket['status'] = (e_errors.OK, None)
        return rq, rq.ticket['status']

    def next_work_this_volume(self, external_label, vol_family, last_work, requestor, current_location, priority=None):
        """
        Is there any work for this volume (mounted on requestor mover)?

        :type external_label: :obj:`str`
        :arg external_label: label of the volume to check
        :type vol_family: :obj:`str`
        :arg vol_family: volume family of current volume
        :type last_work: :obj:`str`
        :arg last_work: last work completed by requestor
        :type requestor: :obj:`dict`
        :arg requestor: mover ticket
        :type current_location: :obj:`str`
        :arg current_location: location cookie describing current position on tape
        :type priority: :obj:`tuple`
        :arg priority: (:obj:`int` - current_priority, :obj:`int` - admin_priority) - priority of last completed request
        :rtype: :obj:`tuple` (:obj:`manage_queue.Request` or :obj:`None` - request,
                             :obj:`bool` - flag confirming whether HIPRI request could go,
                             :obj:`bool` - flag indicating that the request will preempt the mounted volume)

        """
        Trace.trace(self.trace_level, "next_work_this_volume for %s %s %s %s %s %s" %
                    (external_label, vol_family, last_work, requestor, current_location, priority))
        status = None
        # what is current volume state?
        if requestor['mover_type'] != 'DiskMover':
            label = external_label
        else:
            # For disk mover external label is package_id
            if requestor['volume']:
                label = requestor['volume']
            else:
                return None, (e_errors.NOWORK, None)

        self.current_volume_info = self.inquire_vol(label, requestor)

        Trace.trace(self.trace_level, "next_work_this_volume: current volume info: %s" % (self.current_volume_info,))
        if self.current_volume_info['status'][0] == e_errors.TIMEDOUT:
            Trace.log(e_errors.ERROR, "No volume info %s. Do not know how to proceed" %
                      (self.current_volume_info,))
            return None, (e_errors.NOWORK, None)
        try:
            if self.current_volume_info['system_inhibit'][0] == e_errors.NOACCESS:
                Trace.log(e_errors.ERROR,
                          "Volume %s is unavailable: %s" % (external_label, self.current_volume_info['system_inhibit']))
                return None, (e_errors.NOWORK, None)
        except KeyError:
            exc, msg, tb = sys.exc_info()
            Trace.log(e_errors.ERROR, "Unexpected KeyError processing %s" % (self.current_volume_info,))
            Trace.handle_error(exc, msg, tb)
            return None, (e_errors.NOWORK, None)

        self.init_request_selection()
        self.process_for_bound_vol = external_label
        # use this key for slecting admin priority requests
        # this will select from reads for last op
        # read and writes for last op writes
        # these will remain "None" for elevated
        # non-admin priority
        key_for_admin_priority = None
        # use this key for selecting admin priority requests
        # if no admin priority request was found using
        # key_for_admin_priority
        alt_key_for_admin_priority = None

        # if current rq for bound volume has adminpri, process only admin requests for current
        # volume or current file family
        # priority is a tuple (regular_priority, admin_priority)
        # request has admin pri if (priority[1]) >= 0
        if priority and priority[1] >= 0:
            if last_work == 'WRITE':
                key_for_admin_priority = vol_family
                alt_key_for_admin_priority = external_label
            else:
                # read
                key_for_admin_priority = external_label
                alt_key_for_admin_priority = vol_family

        # first see if there are any HiPri requests
        # To avoid bouncing back and forth, if last
        # op was read, we look at admin reads first
        # (via "key_for_admin_priority") and writes
        # second. vice versa for last op write
        # rq = self.pending_work.get_admin_request(key=key_for_admin_priority)
        rq = self._get_request(requestor, self.pending_work.get_admin_request, key=key_for_admin_priority)
        if not rq:
            # rq = self.pending_work.get_admin_request(key=alt_key_for_admin_priority)
            rq = self._get_request(requestor, self.pending_work.get_admin_request, key=alt_key_for_admin_priority)
        checked_request = None
        would_preempt = False  # no preemption of low pri requests by default
        while rq:
            Trace.trace(self.trace_level + 42, "next_work_this_volume: rq1 %s" % (rq,))

            # The completed request had a regular priority
            if priority and priority[0] > 0 and priority[1] < 0:

                # If priority of completed request was regular
                # check if selected request is allowed to go to a mounted tape
                rq, allow, would_preempt = self.allow_hipri(rq, external_label, vol_family,
                                                            last_work, requestor, priority)
                if not allow:
                    # completed request had a regular proirity
                    # but the mounted tape can not be preempted by HIPRI request
                    # because there are idle movers tah could pick up HIPRI request
                    # rq = self.pending_work.get_admin_request(next=1,
                    rq = self._get_request(requestor, self.pending_work.get_admin_request, next=1,
                                           disabled_hosts=self.disabled_hosts)  # get next request
                    continue
                if rq and rq.work == "write_to_hsm":
                    # check if there is a potentially available tape at bound movers
                    # and if yes skip request so that it will be picked by bound mover
                    # this is done to aviod a sinle stream bouncing between different tapes
                    # if FF width is more than 1
                    if self.mover_type(requestor) == 'DiskMover':
                        rq = self._get_request(requestor, self.pending_work.get_admin_request, next=1,
                                               disabled_hosts=self.disabled_hosts)  # get next request
                        continue

                    else:
                        vol_veto_list, wr_en = self.busy_volumes(rq.ticket["vc"]["volume_family"])
                        Trace.trace(self.trace_level + 42, 'next_work_this_volume: veto %s, wr_en %s' %
                                    (vol_veto_list, wr_en))
                        if wr_en < rq.ticket["vc"]["file_family_width"]:
                            movers = self.volumes_at_movers.get_active_movers()
                            found_mover = 0
                            for vol in vol_veto_list:
                                found_mover = 0
                                for mover in movers:
                                    Trace.trace(self.trace_level + 42, 'next_work_this_volume: vol %s mover %s' %
                                                (vol, mover))
                                    if vol == mover['external_label']:
                                        if mover['state'] == 'HAVE_BOUND' and mover['time_in_state'] < 31:
                                            # check if the volume mounted on this mover
                                            # fits to request
                                            fsize = rq.ticket['wrapper'].get('size_bytes', 0L)
                                            ret = self.is_vol_available(rq.work, mover['external_label'],
                                                                        rq.ticket['vc']['volume_family'],
                                                                        fsize,
                                                                        rq.ticket['vc']['address'],
                                                                        mover=requestor.get('mover'))

                                            if ret["status"][0] == e_errors.OK:
                                                found_mover = 1
                                                break
                                if found_mover:
                                    break
                            if found_mover:
                                if mover != requestor['mover']:
                                    Trace.trace(self.trace_level + 42,
                                                'next_work_this_volume: will wait with this request to go to %s %s' %
                                                (mover['mover'], mover['external_label']))

                                    # rq = self.pending_work.get_admin_request(next=1, disabled_hosts=self.disabled_hosts) # get next request
                                    rq = self._get_request(requestor, self.pending_work.get_admin_request, next=1,
                                                           disabled_hosts=self.disabled_hosts)  # get next request
                                    continue

            Trace.trace(self.trace_level + 10, "next_work_this_volume: next admin rq %s" % (rq,))

            if rq.ticket.has_key('reject_reason'):
                del (rq.ticket['reject_reason'])

            if rq.work == 'read_from_hsm':
                rq, key = self.process_read_request(rq, requestor)
                if self.continue_scan:
                    if rq:
                        # before continuing check if it is a request
                        # for v['external_label']
                        if rq.ticket['fc']['external_label'] == external_label:
                            checked_request = rq
                            break
                    # rq = self.pending_work.get_admin_request(key=key_for_admin_priority,
                    rq = self._get_request(requestor, self.pending_work.get_admin_request, key=key_for_admin_priority,
                                           next=1,
                                           disabled_hosts=self.disabled_hosts)  # get next request
                    if not rq:
                        # try alternative key
                        # rq = self.pending_work.get_admin_request(key=alt_key_for_admin_priority,
                        rq = self._get_request(requestor, self.pending_work.get_admin_request,
                                               key=alt_key_for_admin_priority,
                                               next=1,
                                               disabled_hosts=self.disabled_hosts)
                    Trace.trace(self.trace_level + 10, "next_work_this_volume: continue with %s" % (rq,))
                    continue
                break
            elif rq.work == 'write_to_hsm':
                if self.mover_type(requestor) == 'DiskMover':
                    rq = self._get_request(requestor, self.pending_work.get_admin_request, key=key_for_admin_priority,
                                           next=1,
                                           disabled_hosts=self.disabled_hosts)  # get next request
                    continue

                rq, key = self.process_write_request(rq, requestor, last_work=last_work, would_preempt=would_preempt)
                if self.continue_scan:
                    if rq:
                        rq, status = self.check_write_request(external_label, rq, requestor)
                        if rq and status[0] == e_errors.OK:
                            checked_request = rq
                            break
                    # rq = self.pending_work.get_admin_request(key=key_for_admin_priority,
                    rq = self._get_request(requestor, self.pending_work.get_admin_request, key=key_for_admin_priority,
                                           next=1,
                                           disabled_hosts=self.disabled_hosts)  # get next request
                    if not rq:
                        # try alternative key
                        # rq = self.pending_work.get_admin_request(key=alt_key_for_admin_priority,
                        rq = self._get_request(requestor, self.pending_work.get_admin_request,
                                               key=alt_key_for_admin_priority,
                                               next=1,
                                               disabled_hosts=self.disabled_hosts)
                    Trace.trace(self.trace_level + 10, "next_work_this_volume: continue with %s" % (rq,))
                    continue
                break
        # end while

        if not rq:
            # no request matching to all criterias
            # use a temporarily stored request
            Trace.trace(self.trace_level + 10, "next_work_this_volume: use tmp_rq %s" % (self.tmp_rq,))
            rq = self.tmp_rq
        if rq:
            Trace.trace(self.trace_level + 10, "next_work_this_volume: HIPRI processing result %s" % (rq.ticket,))
            if rq.work == 'read_from_hsm':
                if checked_request and checked_request.unique_id == rq.unique_id:
                    # This is a case when rq != self.tmp_rq.
                    # Request was already checked
                    status = (e_errors.OK, None)
                else:
                    # This is a case when rq == self.tmp_rq
                    # Need to check this request
                    rq, status = self.check_read_request(rq.ticket['volume'], rq, requestor)
                if rq and status[0] == e_errors.OK:
                    return rq, status
            elif rq.work == 'write_to_hsm':
                if checked_request and checked_request.unique_id == rq.unique_id:
                    # This is a case when rq != self.tmp_rq.
                    # Request was already checked
                    status = (e_errors.OK, None)
                else:
                    # This is a case when rq == self.tmp_rq
                    # Need to check this request
                    rq, status = self.check_write_request(rq.ticket['fc']['external_label'], rq, requestor)
                if rq and status[0] == e_errors.OK:
                    return rq, status

        # no HIPri requests: look in pending work queue for reading or writing work
        # see what priority has a completed request
        use_this_volume = 1
        if priority and priority[0] and priority[0] <= 0:
            self.init_request_selection()
            # this is a lower priority request (usually used for migration)
            # it can be preempted by any normal priority request
            # process request
            start_t = time.time()
            rq, status = self.schedule(requestor)
            Trace.trace(self.trace_level + 10, "next_work_this_volume: SCHEDULE RETURNED %s %s" % (rq, status))
            Trace.trace(100, "next_work_this_volume: SCHEDULE, time in state %s" % (time.time() - start_t,))
            if rq and rq.ticket['encp']['curpri'] > 0:
                # preempt current low priority request
                # by request with normal priority
                use_this_volume = 0

        if use_this_volume:
            self.init_request_selection()
            self.process_for_bound_vol = external_label
            # for tape positioning optimization check what was
            # a last work for this volume
            if last_work == 'WRITE':
                # see if there is another work for this volume family
                # disable retrival of HiPri requests as they were
                # already treated above
                # rq = self.pending_work.get(vol_family, use_admin_queue=0)
                rq = self._get_request(requestor, self.pending_work.get, vol_family, use_admin_queue=0)
                Trace.trace(self.trace_level + 10, "next_work_this_volume: use volume family %s rq %s" %
                            (vol_family, rq))
                if not rq:
                    # rq = self.pending_work.get(external_label, current_location, use_admin_queue=0)
                    rq = self._get_request(requestor, self.pending_work.get, external_label, current_location,
                                           use_admin_queue=0)
                    Trace.trace(self.trace_level + 10, "next_work_this_volume: use label %s rq %s" %
                                (external_label, rq))

            else:
                # see if there is another work for this volume
                # disable retrival of HiPri requests as they were
                # already treated above
                # rq = self.pending_work.get(external_label, current_location, use_admin_queue=0)
                rq = self._get_request(requestor, self.pending_work.get, external_label, current_location,
                                       use_admin_queue=0)
                Trace.trace(self.trace_level + 10, "next_work_this_volume: use label %s rq %s" %
                            (external_label, rq))
                if not rq:
                    # rq = self.pending_work.get(vol_family, use_admin_queue=0)
                    rq = self._get_request(requestor, self.pending_work.get, vol_family, use_admin_queue=0)
                    Trace.trace(self.trace_level + 10, "next_work_this_volume: use volume family %s rq %s" %
                                (vol_family, rq))

            exc_limit_rq = None  # exceeded limit requests
            rqs = []
            while rq:
                found = 0
                for r in rqs:
                    if r.unique_id == rq.unique_id:
                        found = 1
                        Trace.log(e_errors.INFO, "Found the same id. Looks like going in cycles. Will break")
                        break
                else:
                    rqs.append(rq)
                if found:
                    rq = None
                    break
                if rq.ticket.has_key('reject_reason'):
                    del (rq.ticket['reject_reason'])

                if rq:
                    Trace.trace(self.trace_level + 10, "next_work_this_volume: s2 rq %s" % (rq.ticket,))
                    if rq.work == 'read_from_hsm':
                        rq, key = self.process_read_request(rq, requestor)
                        if self.continue_scan:
                            # before continuing check if it is a request
                            # for v['external_label']
                            if rq and rq.ticket['fc']['external_label'] == external_label:
                                Trace.trace(self.trace_level + 10, "next_work_this_volume:exc_limit_rq 1 %s" % (rq,))
                                exc_limit_rq = rq
                                checked_request = rq
                                break
                            if last_work == "READ":
                                # volume is readonly: get only read requests
                                # rq = self.pending_work.get(external_label,  next=1, use_admin_queue=0, disabled_hosts=self.disabled_hosts) # get next request
                                rq = self._get_request(requestor, self.pending_work.get, external_label, next=1,
                                                       use_admin_queue=0,
                                                       disabled_hosts=self.disabled_hosts)  # get next request
                                if not rq:
                                    # see if there is a write work for the current volume
                                    # volume family
                                    # rq = self.pending_work.get(vol_family, next=1, use_admin_queue=0, disabled_hosts=self.disabled_hosts)
                                    rq = self._get_request(requestor, self.pending_work.get, vol_family, next=1,
                                                           use_admin_queue=0, disabled_hosts=self.disabled_hosts)
                            else:
                                # rq = self.pending_work.get(vol_family,  next=1, use_admin_queue=0, disabled_hosts=self.disabled_hosts) # get next request
                                rq = self._get_request(requestor, self.pending_work.get, vol_family, next=1,
                                                       use_admin_queue=0,
                                                       disabled_hosts=self.disabled_hosts)  # get next request
                            continue
                        break
                    elif rq.work == 'write_to_hsm':
                        rq, key = self.process_write_request(rq, requestor, last_work=last_work)
                        Trace.trace(self.trace_level + 10,
                                    "next_work_this_volume:process_write_request returned %s continue_scan %s " % (
                                    (rq, key), self.continue_scan))
                        if self.continue_scan:
                            if rq:
                                if checked_request and checked_request.unique_id == rq.unique_id:
                                    status = (e_errors.OK, None)
                                else:
                                    rq, status = self.check_write_request(external_label, rq, requestor)
                                if rq and status[0] == e_errors.OK:
                                    Trace.trace(self.trace_level + 10,
                                                "next_work_this_volume: exc_limit_rq 2 %s" % (rq,))
                                    exc_limit_rq = rq
                                    checked_request = rq
                                    break
                            Trace.trace(self.trace_level + 10,
                                        "next_work_this_volume: current_volume_info %s" % (self.current_volume_info,))
                            if last_work == "WRITE":
                                # rq = self.pending_work.get(vol_family,  next=1, use_admin_queue=0, disabled_hosts=self.disabled_hosts) # get next request
                                rq = self._get_request(requestor, self.pending_work.get, vol_family, next=1,
                                                       use_admin_queue=0,
                                                       disabled_hosts=self.disabled_hosts)  # get next request
                                if not rq:
                                    # see if there is a read work for the current volume
                                    # volume family
                                    # rq = self.pending_work.get(external_label,  next=1, use_admin_queue=0, disabled_hosts=self.disabled_hosts) # get next request
                                    rq = self._get_request(requestor, self.pending_work.get, external_label, next=1,
                                                           use_admin_queue=0,
                                                           disabled_hosts=self.disabled_hosts)  # get next request
                            else:
                                # rq = self.pending_work.get(external_label,  next=1, use_admin_queue=0, disabled_hosts=self.disabled_hosts) # get next request
                                rq = self._get_request(requestor, self.pending_work.get, external_label, next=1,
                                                       use_admin_queue=0,
                                                       disabled_hosts=self.disabled_hosts)  # get next request

                            continue
                        break
            # end while

            if not rq and self.tmp_rq:
                rq = self.tmp_rq

            if exc_limit_rq:  # request with exceeded SG limit
                rq = exc_limit_rq

            if rq and rq.work == 'write_to_hsm' and self.mover_type(requestor) != 'DiskMover':
                while rq:
                    Trace.trace(self.trace_level + 10, "next_work_this_volume: LABEL %s RQ %s" % (external_label, rq))
                    # regular write request must have the same volume label
                    rq.ticket['fc']['external_label'] = external_label
                    if checked_request and checked_request.unique_id == rq.unique_id:
                        status = (e_errors.OK, None)
                    else:
                        rq, status = self.check_write_request(external_label, rq, requestor)
                    Trace.trace(self.trace_level + 10, "next_work_this_volume: RQ %s STAT %s" % (rq, status))
                    if rq: Trace.trace(self.trace_level + 10, "next_work_this_volume: TICK %s" % (rq.ticket,))
                    if rq and status[0] == e_errors.OK:
                        return rq, status
                    if not rq: break
                    Trace.trace(self.trace_level + 10, "next_work_this_volume: got here")
                    # rq = self.pending_work.get(vol_family, next=1, use_admin_queue=0, disabled_hosts=self.disabled_hosts)
                    rq = self._get_request(requestor, self.pending_work.get, vol_family, next=1, use_admin_queue=0,
                                           disabled_hosts=self.disabled_hosts)
            # return read work
            if rq:
                Trace.trace(self.trace_level + 10, "next_work_this_volume: s4 rq %s" % (rq.ticket,))
                if checked_request and checked_request.unique_id == rq.unique_id:
                    status = (e_errors.OK, None)
                else:
                    rq, status = self.check_read_request(label, rq, requestor)
                return rq, status

        return (None, (e_errors.NOWORK, None))

    def is_volume_suspect(self, external_label):
        """
        Check if volume is in the suspect volume list.

        :type external_label: :obj:`str`
        :arg external_label: label of the volume
        :rtype: :obj:`dict` - volume record or :obj:`None`
        """

        # remove volumes time in the queue for wich has expired
        if self.suspect_vol_expiration_to:
            # create a list of expired volumes
            now = time.time()
            expired_vols = []
            for vol in self.suspect_volumes.list:
                if now - vol['time'] >= self.suspect_vol_expiration_to:
                    expired_vols.append(vol)
            # cleanup suspect volume list
            if expired_vols:
                for vol in expired_vols:
                    Trace.log(e_errors.INFO, "%s has been removed from suspect volume list due to TO expiration" %
                              (vol['external_label'],))
                    self.suspect_volumes.remove(vol)

        Trace.trace(self.trace_level + 11, "is_volume_suspect: external label %s suspect_volumes.list: %s" % (
        external_label, self.suspect_volumes.list))
        for vol in self.suspect_volumes.list:
            if external_label == vol['external_label']:
                Trace.trace(self.trace_level + 11, "is_volume_suspect: returning %s" % (vol,))
                return vol
        Trace.trace(self.trace_level + 11, "is_volume_suspect: returning None")
        return None

    # check if mover is in the suspect volume list
    # return tuple (suspect_volume, suspect_mover)
    def is_mover_suspect(self, mover, external_label):
        """
        Check if mover is in the suspect volume list.

        :type mover: :obj:`str`
        :arg mover: mover name
        :type external_label: :obj:`str`
        :arg external_label: label of the volume
        :rtype: :obj:`tuple` (:obj:`str`- volume name or :obj:`None`,
                              :obj:`str`- mover name or :obj:`None`)
        """

        Trace.trace(self.trace_level + 11, "is_mover_suspect: %s %s" % (mover, external_label))
        vol = self.is_volume_suspect(external_label)
        if vol:
            for mov in vol['movers']:
                if mover == mov:
                    break
            else:
                Trace.trace(self.trace_level + 11, "is_mover_suspect: returning %s, None" % (vol,))
                return vol, None
            Trace.trace(self.trace_level + 11, "is_mover_suspect: returning %s %s" % (vol, mov))
            return vol, mov
        else:
            Trace.trace(self.trace_level + 11, "is_mover_suspect: returning None, None")
            return None, None

    # update suspect volumer list
    def update_suspect_vol_list(self, external_label, mover):
        """
        Update suspect volumer list.

        :type external_label: :obj:`str`
        :arg external_label: label of the volume
        :type mover: :obj:`str`
        :arg mover: mover name
        :rtype: :obj:`dict` - suspect volume dictionary
        """

        # update list of suspected volumes
        Trace.trace(self.trace_level + 11,
                    "update_suspect_vol_list: SUSPECT VOLUME LIST BEFORE %s" % (self.suspect_volumes.list,))
        if not external_label: return None
        vol_found = 0
        for vol in self.suspect_volumes.list:
            if external_label == vol['external_label']:
                vol_found = 1
                break
        if not vol_found:
            vol = {'external_label': external_label,
                   'movers': [],
                   'time': time.time()
                   }
        for mv in vol['movers']:
            if mover == mv:
                break
        else:
            vol['movers'].append(mover)
        if not vol_found:
            self.suspect_volumes.append(vol)
            # send alarm if number of suspect volumes is above a threshold
            if len(self.suspect_volumes.list) >= self.max_suspect_volumes:
                Trace.alarm(e_errors.WARNING, e_errors.ABOVE_THRESHOLD,
                            {"volumes": "Number of suspect volumes is above threshold"})

        Trace.trace(self.trace_level + 11,
                    "update_suspect_vol_list: SUSPECT VOLUME LIST AFTER %s" % (self.suspect_volumes,))
        return vol
    ############################################
    # End request processing methods
    ############################################


class LibraryManager(dispatching_worker.DispatchingWorker,
                     generic_server.GenericServer,
                     LibraryManagerMethods):
    """
    Library manager methods processing movers and enstore command-line requests.
    """

    def __init__(self, libman, csc):
        """
        :type libman: :obj:`str`
        :arg libman: unique library manager name
        :type csc: :class:`configuration_client.ConfigurationClient`
        :arg csc: configuration client instance. Also can be server address:
                 :obj:`tuple` (:obj:`str`- IP address, :obj:`int` - port)
        """

        self.name_ext = "LM"
        self.csc = csc
        generic_server.GenericServer.__init__(self, self.csc, libman,
                                              function=self.handle_er_msg)
        self.name = libman
        #   pretend that we are the test system
        #   remember, in a system, there is only one bfs
        #   get our port and host from the name server
        #   exit if the host is not this machine
        self.keys = self.csc.get(libman)
        self.alive_interval = monitored_server.get_alive_interval(self.csc,
                                                                  libman,
                                                                  self.keys)
        self.pri_sel = priority_selector.PriSelector(self.csc, self.name)

        self.lm_lock = self.get_lock()
        if not self.lm_lock:
            self.lm_lock = e_errors.UNLOCKED
        self.set_lock(self.lm_lock)
        Trace.log(e_errors.INFO, "Library manager started in state:%s" % (self.lm_lock,))

        # setup a start up delay
        # this delay is needed to update state of the movers
        self.startup_delay = self.keys.get('startup_delay', 32)
        # add this to file size when requesting
        # a tape for writes to avoid FTT_ENOSPC at the end of the tape
        # due to inaccurate REMAINING_BYTES
        min_file_size = self.keys.get('min_file_size', 0L)
        # maximal file size
        self.max_file_size = self.keys.get('max_file_size', 2 * GB - 2 * KB)
        self.max_suspect_movers = self.keys.get('max_suspect_movers',
                                                3)  # maximal number of movers in the suspect volume list
        self.max_suspect_volumes = self.keys.get('max_suspect_volumes',
                                                 100)  # maximal number of suspected volumes for alarm generation
        self.blank_error_increment = self.keys.get('blank_error_increment',
                                                   5)  # this + max_suspect_movers shuold not be more than total number of movers
        self.use_raw = self.keys.get('use_raw_input', None)
        self.time_started = time.time()
        self.startup_flag = 1  # this flag means that LM is in the startup state
        self.my_trace_level = 11

        dispatching_worker.DispatchingWorker.__init__(self, (self.keys['hostip'],
                                                             self.keys['port']),
                                                      use_raw=self.use_raw)
        if self.keys.has_key('mover_port'):
            self.mover_server = dispatching_worker.DispatchingWorker((self.keys['hostip'],
                                                                      self.keys['mover_port']),
                                                                     use_raw=self.use_raw)
            self.mover_server.disable_reshuffle()  # disble reshuffling of incoming requests
            self.mover_server.set_keyword("mover")
            # do not allow getting erc messages via this port
            self.mover_server.disable_callback()

        if self.keys.has_key('encp_port'):
            self.encp_server = dispatching_worker.DispatchingWorker((self.keys['hostip'],
                                                                     self.keys['encp_port']),
                                                                    use_raw=self.use_raw)
            # do not allow getting erc messages via this port
            self.encp_server.disable_callback()

        # setup the communications with the event relay task
        self.resubscribe_rate = 300
        self.erc = event_relay_client.EventRelayClient(self, function=self.handle_er_msg)
        Trace.erc = self.erc  # without this Trace.notify takes 500 times longer
        self.erc.start([event_relay_messages.NEWCONFIGFILE],
                       self.resubscribe_rate)
        # start our heartbeat to the event relay process
        self.erc.start_heartbeat(self.name, self.alive_interval,
                                 self.return_state)

        sg_limits = None
        if self.keys.has_key('storage_group_limits'):
            sg_limits = self.keys['storage_group_limits']
        self.legal_encp_version = self.keys.get('legal_encp_version', '')
        self.suspect_vol_expiration_to = self.keys.get('suspect_volume_expiration_time', None)
        self.share_movers = self.keys.get('share_movers', None)  # for the federation to fair share
        # movers across multiple library managers
        self.allow_access = self.keys.get('allow', None)  # allow host access on a per storage group
        self.max_time_in_active = self.keys.get('max_in_active', 7200)
        self.max_time_in_other = self.keys.get('max_in_other', 2000)

        LibraryManagerMethods.__init__(self, self.name,
                                       self.csc,
                                       sg_limits,
                                       min_file_size,
                                       self.max_suspect_movers,
                                       self.max_suspect_volumes,
                                       max_time_in_active=self.max_time_in_active,
                                       max_time_in_other=self.max_time_in_other)
        self.init_postponed_requests(self.keys.get('rq_wait_time', 3600))
        self.restrictor = discipline.Restrictor(self.csc, self.name)
        self.reinit()

        self.set_udp_client()

        self.volume_assert_list = []
        # run mover requests processing methods in separate threads
        # this causes unpredictable behavior
        # False by default
        self.use_threads = self.keys.get('use_threads', False)
        if self.use_threads:
            self.in_progress_lock = threading.Lock()
        # allow running some methods as forked unix processes
        # False bay default
        self.do_fork = self.keys.get('do_fork', False)
        if hasattr(self, "mover_server"):
            self.mover_requests = Requests(self.mover_server, self)
        self.client_requests = Requests(self)
        if hasattr(self, "encp_server"):
            self.encp_requests = Requests(self.encp_server, self)

    def request_thread(self, function, ticket):
        t0 = time.time()
        apply(function, (ticket,))
        dt = time.time() - t0
        Trace.trace(5, 'request_thread:thread finished %s %s %s' % (ticket['work'], ticket['mover'], dt))
        """
        if dt >= 3.:
            Trace.trace(5,"request_thread:process_mover_request: changing logging")
            try:
                if not self.lch:
                    self._do_print({'levels':range(500)})

            except AttributeError:
                self._do_print({'levels':range(500)})
                self.lch = True
        """

        '''
        if (function, ticket) in self.mover_rq_in_progress:
            Trace.trace(5, 'removing %s from %s'%((function, ticket), self.mover_rq_in_progress))
            self.mover_rq_in_progress.remove((function, ticket))
        '''

    def accept_request(self, ticket):
        Trace.trace(self.my_trace_level + 100, "accept_request:queue %s max rq %s priority %s" %
                    (self.pending_work.queue_length, self.max_requests, ticket['encp']['adminpri']))
        if self.pending_work.queue_length > self.max_requests:
            # allow only adminpri
            if ticket['encp']['adminpri'] > -1:
                rc = 1
            rc = 0
        else:
            rc = 1
        Trace.trace(self.my_trace_level + 100, "accept_request: rc %s" % (rc,))
        return rc

    # check startup flag
    def is_starting(self):
        if self.startup_flag:
            if time.time() - self.time_started > self.startup_delay:
                self.startup_flag = 0
        return self.startup_flag

    def lockfile_name(self):
        d = os.environ.get("ENSTORE_TMP", "/tmp")
        return os.path.join(d, "%s_lock" % (self.name,))

    # get lock from a lock file or from keys['lock'] if present.
    def get_lock(self):
        lock_state = None
        try:
            with open(self.lockfile_name(), 'r') as lock_file:
                lock_state = lock_file.read()
        except IOError:
            pass
        if lock_state and lock_state != e_errors.UNLOCKED:
            return lock_state

        if self.keys.has_key('lock'):
            # get starting state from configuration
            # # it can be: unlocked, locked, ignore, pause,  nowrite, noread
            # the meaning of these states:
            # unlocked -- no comments
            # locked -- reject encp requests, give out works in the pending queue to movers
            # ignore -- do not put encp requests into pending queue, but return ok to encp,
            #           and give out works in the pending queue to movers
            # pause -- same as ignore, but also do not give out works in the pending
            #          queue to movers
            # nowrite -- locked for write requests
            # noread -- locked for read requests

            if self.keys['lock'] in (
            e_errors.LOCKED, e_errors.UNLOCKED, e_errors.IGNORE, e_errors.PAUSE, e_errors.NOWRITE, e_errors.NOREAD):
                return self.keys['lock']
        return None

    # set lock in a lock file
    def set_lock(self, lock):
        if not os.path.exists(self.lockfile_name()):
            dirname, basename = os.path.split(self.lockfile_name())
            if not os.path.exists(dirname):
                os.makedirs(dirname)
        lock_file = open(self.lockfile_name(), 'w')
        lock_file.write(lock)
        lock_file.close()

    def set_udp_client(self):
        self.udpc = udp_client.UDPClient()
        self.rcv_timeout = 10  # set receive timeout

    def access_granted(self, ticket):
        """
        Grant client access based on the list of allowed hosts
        for a given storage group in configuration if such exists.
        This controls read or write access for the specified client hosts.

        :type ticket: :obj:`dict`
        :arg ticket: work request ticket

        :rtype: :obj:`int` 1 - allowed, 0 - not allowed
        """
        self.allow_access = self.keys.get('allow', None)  # allow host access on a per storage group
        Trace.trace(self.my_trace_level + 100, 'access_granted: allow_access %s' % (self.allow_access,))
        if self.allow_access == None:
            return 1
        if ticket['vc'].has_key('storage_group'):
            if self.allow_access.has_key(ticket['vc']['storage_group']):
                host_from_ticket = self.get_host_name_from_ticket(ticket)
                Trace.trace(self.my_trace_level + 100, 'access_granted: host %s, list %s' %
                            (host_from_ticket, self.allow_access[ticket['vc']['storage_group']]))
                for host in self.allow_access[ticket['vc']['storage_group']]:
                    if re.search('^%s' % (host,), host_from_ticket):  # host is in the list: acccess granted
                        return 1
                return 0  # host is not in the list acccess permitted
            else:
                return 1
        return 1

    def verify_data_transfer_request(self, ticket):
        """
        Verify client work ticket.
        It must contain specific keys and have specific structure

        :type ticket: :obj:`dict`
        :arg ticket: work request ticket
        :rtype ticket: :obj:`dict` ticket or :obj:`None`
        """

        saved_reply_address = ticket.get('r_a', None)
        work = ticket["work"]
        error_detected = False  # no errors detected yet
        # have we exceeded the number of allowed requests?
        if self.accept_request(ticket) == 0:
            ticket["status"] = (e_errors.OK, None)
            error_detected = True

        if not error_detected and self.access_granted(ticket) == 0:
            if work == "write_to_hsm":
                ticket['status'] = (e_errors.NOWRITE,
                                    "You have no permission to write from this host")
            else:
                ticket['status'] = (e_errors.NOREAD,
                                    "You have no permission to read from this host")
                error_detected = True

        if not error_detected and ticket.has_key('vc') and ticket['vc'].has_key('file_family_width'):
            try:
                ticket['vc']['file_family_width'] = int(
                    ticket['vc']['file_family_width'])  # ff width must be an integer
            except:
                # there was a traceback: ValueError: invalid literal for int() with base 10: 'test'
                # several times
                exc, detail, tb = sys.exc_info()
                Trace.handle_error(exc, detail, tb)
                Trace.log(e_errors.ERROR, "ticket %s" % (ticket,))
                raise exc, detail
        if not error_detected:
            if work == "write_to_hsm":
                key = encp_ticket.write_request_ok(ticket)
            else:
                key = encp_ticket.read_request_ok(ticket)
            if key:
                ticket['status'] = (e_errors.MALFORMED,
                                    "ticket does not have a mandatory key %s" % (key,))
                error_detected = True

        if not error_detected:
            if ticket.get("work_in_work") == "volume_assert":
                # do not check version
                pass
            else:
                error_detected = self.restrict_version_access(ticket['vc']['storage_group'], self.legal_encp_version,
                                                              ticket)

        if not error_detected:
            # check if request is alredy in the queue
            rc, status = self.pending_work.test(ticket)
            if rc:
                ticket['status'] = (status, None)

                if work == "write_to_hsm":
                    _format = "Rq. is already in the queue %s %s (%s) -> %s : library=%s family=%s requester:%s volume_family:%s"
                    Trace.log(e_errors.INFO, _format %
                              (ticket["work"],
                               ticket["wrapper"]["fullname"],
                               ticket["unique_id"],
                               ticket["wrapper"]["pnfsFilename"],
                               ticket["vc"]["library"],
                               ticket["vc"]["file_family"],
                               ticket["wrapper"]["uname"],
                               ticket['vc']["volume_family"]))
                else:
                    _format = "Rq. is already in the queue %s %s (%s) -> %s : library=%s family=%s requester:%s"
                    Trace.log(e_errors.INFO, _format %
                              (ticket["work"],
                               ticket["wrapper"]["fullname"],
                               ticket["unique_id"],
                               ticket["wrapper"]["pnfsFilename"],
                               ticket["vc"]["library"],
                               ticket["vc"]["volume_family"],
                               ticket["wrapper"]["uname"]))

                # Trace.trace(self.my_trace_level+100, "call back %s pending callback %s"%(ticket["callback_addr"], rq.callback))
                Trace.trace(self.my_trace_level + 100,
                            "%s: request is already in the queue %s" % (work, ticket["unique_id"],))
                error_detected = True
        if error_detected:
            # it has been observerd that in multithreaded environment
            # ticket["r_a"] somehow gets modified
            # so to be safe restore  ticket["r_a"] just before sending
            ticket["r_a"] = saved_reply_address
            self.reply_to_caller(ticket)  # reply now to avoid deadlocks
            ticket = None
        return ticket

    ########################################
    # data transfer requests
    ########################################

    def write_to_hsm(self, ticket):
        """
        Process client write work request.
        Check if it can be accepted and put into pending requests queue.
        This method is called within :class:`dispatching_worker.DispatchingWorker`

        :type ticket: :obj:`dict`
        :arg ticket: work request ticket
        """
        Trace.trace(self.my_trace_level + 100, "write_to_hsm: ticket %s" % (ticket))
        saved_reply_address = ticket.get('r_a', None)

        # mangle file family for file copy request
        if ticket.has_key('copy'):
            if ticket['fc'].has_key('original_bfid'):
                if ticket.has_key('vc') and ticket['vc'].has_key('original_file_family'):
                    ticket['vc']['file_family'] = "%s_%s_%s" % (
                    ticket['vc']['original_file_family'], 'copy', int(ticket['copy']))
                else:
                    ticket['status'] = (e_errors.MALFORMED,
                                        "ticket does not have a key for copy %s" % ('original_file_family',))
                    # it has been observerd that in multithreaded environment
                    # ticket["r_a"] somehow gets modified
                    # so to be safe restore  ticket["r_a"] just before sending
                    ticket["r_a"] = saved_reply_address
                    self.reply_to_caller(ticket)
                    return
            else:
                ticket['status'] = (e_errors.MALFORMED,
                                    "ticket does not have a key for copy %s" % ('original_bfid',))
                # it has been observerd that in multithreaded environment
                # ticket["r_a"] somehow gets modified
                # so to be safe restore  ticket["r_a"] just before sending
                ticket["r_a"] = saved_reply_address
                self.reply_to_caller(ticket)
                return

        if ticket.has_key('vc') and ticket['vc'].has_key('file_family_width'):
            ticket['vc']['file_family_width'] = int(ticket['vc']['file_family_width'])  # ff width must be an integer

        fsize = ticket['wrapper'].get('size_bytes', 0L)
        if fsize > self.max_file_size:
            ticket['status'] = (e_errors.USERERROR,
                                "file size %s more than max. %s" % (fsize, self.max_file_size))
            # it has been observerd that in multithreaded environment
            # ticket["r_a"] somehow gets modified
            # so to be safe restore  ticket["r_a"] just before sending
            ticket["r_a"] = saved_reply_address
            self.reply_to_caller(ticket)
            return

        if ticket.has_key('mover'):
            Trace.log(e_errors.WARNING, 'input ticket has key mover in it %s' % (ticket,))
            del (ticket['mover'])
        if ticket['vc'].has_key('external_label'):
            del (ticket['vc']['external_label'])
        if ticket['fc'].has_key('external_label'):
            del (ticket['fc']['external_label'])

        # verify data transfer request here after some entries in incoming
        # ticket were modified
        ticket = self.verify_data_transfer_request(ticket)
        if not ticket:
            # ticket did not pass verification
            # client response has been sent by
            # verify_data_transfer_request()
            return

        # data for Trace.notify
        host = ticket['wrapper']['machine'][1]
        work = 'write'
        ff = ticket['vc']['file_family']
        # if self.lm_lock == 'locked' or self.lm_lock == e_errors.IGNORE:

        if self.lm_lock in (e_errors.LOCKED, e_errors.IGNORE, e_errors.PAUSE, e_errors.NOWRITE, e_errors.BROKEN):
            if self.lm_lock in (e_errors.LOCKED, e_errors.NOWRITE):
                ticket["status"] = (self.lm_lock, "Library manager is locked for external access")
            else:
                ticket["status"] = (e_errors.OK, None)
            # it has been observerd that in multithreaded environment
            # ticket["r_a"] somehow gets modified
            # so to be safe restore  ticket["r_a"] just before sending
            ticket["r_a"] = saved_reply_address
            self.reply_to_caller(ticket)
            Trace.notify("client %s %s %s %s" % (host, work, ff, self.lm_lock))
            return

        # check file family width
        ff_width = ticket["vc"].get("file_family_width", 0)
        if ff_width <= 0:
            ticket["status"] = (e_errors.USERERROR, "wrong file family width %s" % (ff_width,))
            # it has been observerd that in multithreaded environment
            # ticket["r_a"] somehow gets modified
            # so to be safe restore  ticket["r_a"] just before sending
            ticket["r_a"] = saved_reply_address
            self.reply_to_caller(ticket)
            Trace.notify("client %s %s %s %s" % (host, work, ff, 'rejected'))
            return

        ticket["status"] = (e_errors.OK, None)

        for item in ('storage_group', 'file_family', 'wrapper'):
            if ticket['vc'].has_key(item):
                if not charset.is_in_charset(ticket['vc'][item]):
                    ticket['status'] = (e_errors.USERERROR,
                                        "%s contains illegal character" % (item,))
                    # it has been observerd that in multithreaded environment
                    # ticket["r_a"] somehow gets modified
                    # so to be safe restore  ticket["r_a"] just before sending
                    ticket["r_a"] = saved_reply_address
                    self.reply_to_caller(ticket)
                    return

        ## check if there are any additional restrictions
        rc, fun, args, action = self.restrictor.match_found(ticket)

        Trace.trace(self.my_trace_level + 100, "write_to_hsm:match returned %s %s %s %s" % (rc, fun, args, action))
        if fun == 'restrict_host_access' and action != e_errors.REJECT:
            action = None  # do nothing here
        if rc and fun and action:
            ticket["status"] = (e_errors.OK, None)
            if fun == 'restrict_version_access':
                # replace last argument with ticket
                # args.remove({})
                # for some reason discipline has begun to return a complete ticket as a
                # last argument on 05/10/2002 after update
                # that's why I excplicitely remove a 3rd argument
                del (args[2])
                args.append(ticket)
            elif fun == 'restrict_host_access':
                host_from_ticket = self.get_host_name_from_ticket(ticket)
                args.append(host_from_ticket)

            ret = apply(getattr(self, fun), args)
            if ret and (
                    action in (e_errors.LOCKED, e_errors.IGNORE, e_errors.PAUSE, e_errors.NOWRITE, e_errors.REJECT)):
                _format = "access restricted for %s : library=%s family=%s requester:%s "
                Trace.log(e_errors.INFO, _format % (ticket["wrapper"]["fullname"],
                                                    ticket["vc"]["library"],
                                                    ticket["vc"]["file_family"],
                                                    ticket["wrapper"]["uname"]))
                if action in (e_errors.LOCKED, e_errors.NOWRITE, e_errors.REJECT):
                    ticket["status"] = (action, "Library manager is locked for external access")
                # it has been observerd that in multithreaded environment
                # ticket["r_a"] somehow gets modified
                # so to be safe restore  ticket["r_a"] just before sending
                ticket["r_a"] = saved_reply_address
                self.reply_to_caller(ticket)
                Trace.notify("client %s %s %s %s" % (host, work, ff, action))
                return

        # check if work is in the at mover list before inserting it
        for wt in self.work_at_movers.list:
            # 2 requests cannot have the same output file names
            if ((wt["wrapper"]['pnfsFilename'] == ticket["wrapper"]["pnfsFilename"]) and
                    (wt["unique_id"] == ticket["unique_id"])):
                ticket['status'] = (e_errors.OK, "Operation in progress")
                # it has been observerd that in multithreaded environment
                # ticket["r_a"] somehow gets modified
                # so to be safe restore  ticket["r_a"] just before sending
                ticket["r_a"] = saved_reply_address
                self.reply_to_caller(ticket)
                _format = "write rq. is already in the at mover queue %s (%s) -> %s : library=%s family=%s requester:%s sg:%s"
                Trace.log(e_errors.INFO, _format % (ticket["wrapper"]["fullname"],
                                                    ticket["unique_id"],
                                                    ticket["wrapper"]["pnfsFilename"],
                                                    ticket["vc"]["library"],
                                                    ticket["vc"]["file_family"],
                                                    ticket["wrapper"]["uname"],
                                                    ticket['vc']["storage_group"]))
                Trace.log(e_errors.INFO, "CB ADDR %s PEND %s" % (ticket["callback_addr"], wt["callback_addr"]))
                return

        if self.keys.has_key('mover_port'):
            ticket['lm'] = {'address': (self.keys['hostip'], self.keys['mover_port'])}
        else:
            ticket['lm'] = {'address': self.server_address}
        # set up priorities
        ticket['encp']['basepri'], ticket['encp']['adminpri'] = self.pri_sel.priority(ticket)
        log_add_to_pending_queue(ticket['vc'])
        # put ticket into request queue
        rq, status = self.pending_work.put(ticket)
        ticket['status'] = (status, None)

        # it has been observerd that in multithreaded environment
        # ticket["r_a"] somehow gets modified
        # so to be safe restore  ticket["r_a"] just before sending
        ticket["r_a"] = saved_reply_address
        self.reply_to_caller(ticket)  # reply now to avoid deadlocks

        if status == e_errors.OK:
            if not rq:
                _format = "write rq. is already in the queue %s (%s) -> %s : library=%s family=%s requester:%s volume_family:%s"
            else:
                _format = "write Q'd %s (%s) -> %s : library=%s family=%s requester:%s volume_family:%s"
            Trace.log(e_errors.INFO, _format % (ticket["wrapper"]["fullname"],
                                                ticket["unique_id"],
                                                ticket["wrapper"]["pnfsFilename"],
                                                ticket["vc"]["library"],
                                                ticket["vc"]["file_family"],
                                                ticket["wrapper"]["uname"],
                                                ticket['vc']["volume_family"]))

            Trace.notify("client %s %s %s %s" % (host, work, ff, 'queued'))

    def read_from_hsm(self, ticket):
        """
        Process client read work request.
        Check if it can be accepted and put into pending requests queue.
        This method is called within :class:`dispatching_worker.DispatchingWorker`

        :type ticket: :obj:`dict`
        :arg ticket: work request ticket
        """
        Trace.trace(self.my_trace_level + 100, "read_from_hsm: ticket %s" % (ticket))

        saved_reply_address = ticket.get('r_a', None)
        ticket = self.verify_data_transfer_request(ticket)
        if not ticket:
            # ticket did not pass verification
            # client response has been sent by
            # verify_data_transfer_request()
            return

        method = ticket.get('method', None)
        if method and method == 'read_next':  # this request must go directly to mover
            ticket['status'] = (e_errors.USERERROR, "Wrong method used %s" % (method,))
            # it has been observerd that in multithreaded environment
            # ticket["r_a"] somehow gets modified
            # so to be safe restore  ticket["r_a"] just before sending
            ticket["r_a"] = saved_reply_address
            self.reply_to_caller(ticket)
            return

        if ticket.has_key('mover'):
            Trace.log(e_errors.WARNING, 'input ticket has key mover in it %s' % (ticket,))
            del (ticket['mover'])
        # data for Trace.notify
        host = ticket['wrapper']['machine'][1]
        work = 'read'
        vol = ticket['fc']['external_label']

        if self.lm_lock in (e_errors.LOCKED, e_errors.IGNORE, e_errors.PAUSE, e_errors.NOREAD, e_errors.BROKEN):
            if self.lm_lock in (e_errors.LOCKED, e_errors.NOREAD):
                ticket["status"] = (self.lm_lock, "Library manager is locked for external access")
            else:
                ticket["status"] = (e_errors.OK, None)
            # it has been observerd that in multithreaded environment
            # ticket["r_a"] somehow gets modified
            # so to be safe restore  ticket["r_a"] just before sending
            ticket["r_a"] = saved_reply_address
            self.reply_to_caller(ticket)
            Trace.notify("client %s %s %s %s" % (host, work, vol, self.lm_lock))
            return
        ## check if there are any additional restrictions
        rc, fun, args, action = self.restrictor.match_found(ticket)
        Trace.trace(self.my_trace_level + 100, "read_from_hsm: match returned %s %s %s %s" % (rc, fun, args, action))
        if fun == 'restrict_host_access' and action != e_errors.REJECT:
            action = None  # do nothing here
        if rc and fun and action:
            ticket["status"] = (e_errors.OK, None)
            if fun == 'restrict_version_access':
                # replace last argument with ticket
                # args.remove({})
                # for some reason discipline has begun to return a complete ticket as a
                # last argument on 05/10/2002 after update
                # that's why I excplicitely remove a 3rd argument
                del (args[2])
                args.append(ticket)
            elif fun == 'restrict_host_access':
                host_from_ticket = self.get_host_name_from_ticket(ticket)
                args.append(host_from_ticket)
            ret = apply(getattr(self, fun), args)
            if ret and (action in (e_errors.LOCKED, e_errors.IGNORE, e_errors.PAUSE, e_errors.NOREAD, e_errors.REJECT)):
                _format = "access restricted for %s : library=%s family=%s requester:%s"
                Trace.log(e_errors.INFO, _format % (ticket['wrapper']['pnfsFilename'],
                                                    ticket["vc"]["library"],
                                                    ticket["vc"]["volume_family"],
                                                    ticket["wrapper"]["uname"]))
                if action in (e_errors.LOCKED, e_errors.NOREAD, e_errors.REJECT):
                    ticket["status"] = (action, "Library manager is locked for external access")
                # it has been observerd that in multithreaded environment
                # ticket["r_a"] somehow gets modified
                # so to be safe restore  ticket["r_a"] just before sending
                ticket["r_a"] = saved_reply_address
                self.reply_to_caller(ticket)
                Trace.notify("client %s %s %s %s" % (host, work, vol, action))
                return

        # check if this volume is OK
        # use vc subticket
        v = ticket['vc']

        if (v['system_inhibit'][0] == e_errors.NOACCESS or
                (not bool(ticket.get("override_notallowed", 0)) and
                 v['system_inhibit'][0] == e_errors.NOTALLOWED)):
            # tape cannot be accessed, report back to caller and do not
            # put ticket in the queue
            ticket["status"] = (v['system_inhibit'][0], None)
            # it has been observerd that in multithreaded environment
            # ticket["r_a"] somehow gets modified
            # so to be safe restore  ticket["r_a"] just before sending
            ticket["r_a"] = saved_reply_address
            self.reply_to_caller(ticket)
            _format = "read request discarded for unique_id=%s : volume %s is marked as %s"
            Trace.log(e_errors.ERROR, _format % (ticket['unique_id'],
                                                 ticket['fc']['external_label'],
                                                 ticket["status"][0]))
            Trace.trace(self.my_trace_level, "read_from_hsm: volume has no access")
            Trace.notify("client %s %s %s %s" % (host, work, vol, 'rejected'))
            return

        # if not ticket.has_key('lm'):
        if self.keys.has_key('mover_port'):
            ticket['lm'] = {'address': (self.keys['hostip'], self.keys['mover_port'])}
        else:
            ticket['lm'] = {'address': self.server_address}

        # check if work is in the at mover list before inserting it
        _format = None
        for wt in self.work_at_movers.list:
            if wt["unique_id"] == ticket["unique_id"]:
                status = e_errors.OK
                ticket['status'] = (status, None)
                rq = None
                _format = "read rq. is already in the at mover queue %s (%s) -> %s : library=%s family=%s requester:%s"

                break
        else:
            # set up priorities
            ticket['encp']['basepri'], ticket['encp']['adminpri'] = self.pri_sel.priority(ticket)
            log_add_to_pending_queue(ticket['vc'])
            if ('media_type' in ticket['vc']
                    and ticket['vc']['media_type'] == 'disk'
                    and ticket['fc']['package_id']):
                # replace external_label to allow processing of HAVE_BOUND disk mover requests
                ticket['fc']['external_label'] = ticket['fc']['package_id']
            # put ticket into request queue
            rq, status = self.pending_work.put(ticket)
            ticket['status'] = (status, None)

        # it has been observerd that in multithreaded environment
        # ticket["r_a"] somehow gets modified
        # so to be safe restore  ticket["r_a"] just before sending
        ticket["r_a"] = saved_reply_address
        self.reply_to_caller(ticket)  # reply now to avoid deadlocks
        if status == e_errors.OK:
            if not rq:
                if not _format:
                    _format = "read rq. is already in the queue %s (%s) -> %s : library=%s family=%s requester:%s"
                file1 = ticket['wrapper']['fullname']
                file2 = ticket['wrapper']['pnfsFilename']
            else:
                _format = "read Q'd %s (%s) -> %s : library=%s family=%s requester:%s"
                file1 = ticket['wrapper']['pnfsFilename']
                file2 = ticket['wrapper']['fullname']

            # legacy encp ticket
            if not ticket['vc'].has_key('volume_family'):
                ticket['vc']['volume_family'] = ticket['vc']['file_family']

            Trace.log(e_errors.INFO, _format % (file1, ticket['unique_id'], file2,
                                                ticket["vc"]["library"],
                                                ticket["vc"]["volume_family"],
                                                ticket["wrapper"]["uname"]))
            Trace.notify("client %s %s %s %s" % (host, work, vol, 'queued'))

    ########################################
    # End data transfer requests
    ########################################

    ########################################
    # mover requests
    ########################################

    # mover_idle wrapper for threaded implementation
    def mover_idle(self, mticket):
        """
        Mover_idle wrapper for threaded implementation.
        This method is called within :class:`dispatching_worker.DispatchingWorker`

        :type mticket: :obj:`dict`
        :arg mticket: mover request
        """

        t = time.time()
        saved_reply_address = mticket.get('r_a', None)
        nowork = {'work': 'no_work', 'r_a': saved_reply_address}
        Trace.trace(5, "mover_idle: %s" % (mticket['mover'],))
        if self.lm_lock == e_errors.MOVERLOCKED:
            Trace.trace(5, "mover_idle: mover request in progress sending nowork %s" % (nowork,))
            self.reply_to_caller(nowork)
        else:
            if self.use_threads:
                if not self.in_progress_lock.acquire(False):
                    Trace.trace(5, "mover_idle: mover request in progress sending nowork %s" % (nowork,))
                    self.reply_to_caller(nowork)
                else:
                    # the lock was acquired
                    try:
                        self._mover_idle(mticket)
                    finally:
                        postponed_bound_rq = self.postponed_bound_requests.get()
                        if postponed_bound_rq:
                            Trace.log(e_errors.INFO,
                                      'Starting postponed mover_bound_volume request %s' % (postponed_bound_rq,))
                            try:
                                self._mover_bound_volume(postponed_bound_rq)
                            except:
                                pass
                        self.in_progress_lock.release()

            else:
                self._mover_idle(mticket)
        Trace.trace(7, "mover_idle:timing mover_idle %s %s %s" %
                    (mticket['mover'], time.time() - t, self.pending_work.queue_length))

    def _mover_idle(self, mticket):
        """
        Process mover_idle call.

        :type mticket: :obj:`dict`
        :arg mticket: mover request
        """

        Trace.trace(self.my_trace_level, "_mover_idle:IDLE RQ %s" % (mticket,))
        Trace.trace(self.my_trace_level, "_mover_idle:idle movers %s" % (self.idle_movers,))

        # thread safe
        saved_reply_address = mticket.get('r_a', None)
        nowork = {'work': 'no_work', 'r_a': saved_reply_address}
        self.known_volumes = {}
        self.add_idle_mover(mticket["mover"])
        # Mover is idle remove it from volumes_at_movers.
        # Library manager may not be able to respond to a mover
        # in time which results in the mover retry message.
        # The mover requests may also be kept in the udp buffer before
        # getting processed by the library manager.
        # Both cases resul in sending a work to the mover and then removing
        # work from the active list as a result of the second idle request
        # to avoid this problem  compare the time of the mover requst submission
        # and the time when the work for the same mover became active
        # This code requires a new key in the mover ticket
        if mticket.has_key("current_time"):
            mover = mticket['mover']
            Trace.trace(11, "_mover_idle: active movers: %s" % (self.volumes_at_movers.at_movers.keys(),))
            if mover in self.volumes_at_movers.at_movers:
                # how idle mover can be in the active list?
                # continue checking. This check requires synchronization between LM and mover machines.
                Trace.trace(11, "_mover_idle: time_started %s current_time %s" % (
                self.volumes_at_movers.at_movers[mover]['time_started'], mticket['current_time']))
                if self.volumes_at_movers.at_movers[mover]['time_started'] >= mticket['current_time']:
                    # idle request was issued before the request became active
                    # ignore this request, but send something to mover.
                    # If nothing is sent the mover may hang wating for the
                    # library manager reply in case when previous reply was lost (there were such cases)
                    Trace.log(e_errors.INFO, "Duplicate IDLE request. Will send blank reply to %s" % (mover,))
                    blank_reply = {'work': None, 'r_a': saved_reply_address}
                    self.reply_to_caller(blank_reply)
                    return
        self.volumes_at_movers.delete(mticket)

        if self.is_starting():
            # LM needs a certain startup delay before it
            # starts processing mover requests to update
            # its volumes at movers table
            self.reply_to_caller(nowork)
            return

        if self.lm_lock in (e_errors.PAUSE, e_errors.BROKEN):
            Trace.trace(self.my_trace_level, "mover_idle: LM state is %s no mover request processing" % (self.lm_lock,))
            self.reply_to_caller(nowork)
            return

        self.requestor = mticket

        # check if there is a work for this mover in work_at_movers list
        # it should not happen in a normal operations but it may when for
        # instance mover detects that encp is gone and returns idle or
        # mover crashes and then restarts

        # find mover in the work_at_movers
        found = 0
        Trace.trace(self.my_trace_level + 1, "mover_idle: work_at_movers: %s" % (self.work_at_movers.list,))
        for wt in self.work_at_movers.list:
            Trace.trace(self.my_trace_level,
                        "mover_idle:work_at_movers: mover %s id %s" % (wt['mover'], wt['unique_id']))
            if wt['mover'] == self.requestor['mover']:
                found = 1  # must do this. Construct. for...else will not
                # do better
                break
        if found:
            mover_rq_unique_id = mticket.get('unique_id', None)
            work_at_mover_unique_id = wt.get('unique_id', None)
            method = wt.get('method', None)
            if method == 'read_tape_start':
                # this was a tape copy request
                # it requires a special way of comparing request ids
                if mover_rq_unique_id:
                    s1 = mover_rq_unique_id.split("-")
                    mover_rq_unique_id = string.join(s1[:-1], "-")
                s1 = work_at_mover_unique_id.split("-")
                work_at_mover_unique_id = string.join(s1[:-1], "-")
                Trace.trace(self.my_trace_level,
                            "mover_idle: m_id %s w_id %s" % (mover_rq_unique_id, work_at_mover_unique_id))
            # check if it is a backed up request
            if ((mover_rq_unique_id and mover_rq_unique_id != work_at_mover_unique_id) and
                    (mticket["time_in_state"] < 60)):  # allow 60 s for possible communication re-tries
                Trace.trace(self.my_trace_level + 1, "mover_idle: found backed up mover %s" % (mticket['mover'],))
                Trace.trace(self.my_trace_level + 1, "mover_idle: mover_rq_unique_id %s work_at_mover_unique_id %s" % (
                mover_rq_unique_id, work_at_mover_unique_id))
                self.reply_to_caller(nowork)  # AM!!!!!
                return

            self.work_at_movers.remove(wt)
            _format = "Removing work from work at movers queue for idle mover. Work:%s mover:%s"
            Trace.log(e_errors.INFO, _format % (wt, mticket))

        start_t = time.time()
        rq, status = self.schedule(mticket)
        Trace.trace(self.my_trace_level, "mover_idle: SCHEDULE RETURNED %s %s" % (rq, status))
        Trace.trace(100, "mover_idle: SHEDULE, time in state %s" % (time.time() - start_t,))

        # no work means we're done
        if status[0] == e_errors.NOWORK:
            ##Before actually saying we are done, if any volume assert
            # requests are pending, handle them.
            if self.volume_assert_list:
                for i in range(len(self.volume_assert_list)):
                    external_label = \
                        self.volume_assert_list[i]['vc'].get('external_label',
                                                             None)
                    if external_label:
                        if not self.volumes_at_movers.is_vol_busy(
                                external_label):
                            # Add some items to the dictionary.
                            self.volume_assert_list[i]['mover'] = \
                                mticket['mover']
                            # Update the dequeued time.
                            self.volume_assert_list[i]['times']['lm_dequeued'] = \
                                time.time()
                            # Add the volume and mover to the list of currently
                            # busy volumes and movers.
                            self.work_at_movers.append(
                                self.volume_assert_list[i])
                            self.volumes_at_movers.put(mticket)
                            # remove this mover from idle_movers list
                            self.remove_idle_mover(mticket["mover"])

                            # Record this action in log file.
                            Trace.log(e_errors.INFO,
                                      "IDLE:sending %s to mover" %
                                      (self.volume_assert_list[i],))

                            # Tell the mover it has something to do.
                            # it has been observerd that in multithreaded environment
                            # ticket["r_a"] somehow gets modified
                            # so to be safe restore  ticket["r_a"] just before sending
                            self.volume_assert_list[i]["r_a"] = saved_reply_address
                            self.reply_to_caller(self.volume_assert_list[i])
                            # Remove the job from the list of volumes to check.
                            del self.volume_assert_list[i]
                            break
                        else:
                            self.reply_to_caller(nowork)
                    else:
                        self.reply_to_caller(nowork)
            else:
                self.reply_to_caller(nowork)
            return

        if status[0] != e_errors.OK:
            self.reply_to_caller(nowork)
            Trace.log(e_errors.ERROR, "mover_idle: assertion error w=%s ticket=%s" % (rq, mticket))
            raise AssertionError

        # ok, we have some work - try to bind the volume
        w = rq.ticket
        if self.mover_type(mticket) == 'DiskMover':
            # volume clerk may not return external_label in vc ticket
            # for write requests
            if not w["vc"].has_key("external_label"):
                w["vc"]["external_label"] = None
                # w["vc"]["wrapper"] = "null"

        # reply now to avoid deadlocks
        _format = "%s work on vol=%s mover=%s requester:%s"
        Trace.log(e_errors.INFO, _format % \
                  (w["work"],
                   w["fc"]["external_label"],
                   mticket["mover"],
                   w["wrapper"]["uname"]))
        if w.has_key('reject_reason'): del (w['reject_reason'])
        self.pending_work.delete(rq)
        w['times']['lm_dequeued'] = time.time()
        # set the correct volume family for write request
        if w['work'] == 'write_to_hsm':
            initial_file_family = w['vc']['file_family']  # to deal with ephemeral FF
            # update volume info
            vol_info = self.inquire_vol(w["fc"]["external_label"], None, w['vc']['address'])
            if vol_info['status'][0] == e_errors.OK:
                w['vc'].update(vol_info)
            if initial_file_family == 'ephemeral':
                # set the correct volume family for write reques
                w['vc']['volume_family'] = volume_family.make_volume_family(w['vc']['storage_group'],
                                                                            w['fc']['external_label'],
                                                                            w['vc']['wrapper'])
        w['vc']['file_family'] = volume_family.extract_file_family(w['vc']['volume_family'])

        w['mover'] = mticket['mover']
        w['mover_type'] = self.mover_type(mticket)  # this is needed for packaged files processing
        if w['mover_type'] == "DiskMover" and w['work'] == 'read_from_hsm':
            # save external_label (package_id)
            label = w['fc']['external_label']
            fcc = file_clerk_client.FileClient(self.csc)
            # update file info
            rc = fcc.bfid_info(w['fc']['bfid'])
            if rc['status'][0] == e_errors.OK:
                w['fc'].update(rc)
                # restore external_label
                w['fc']['external_label'] = label
            else:
                Trace.log(e_errors.ERROR, "bfid_info %s" % (rc,))
                self.reply_to_caller(nowork)
                return
            if w['fc']['cache_status'] == file_cache_status.CacheStatus.PURGED:
                # open_bitfile tells file clerk to initiate disk cache file staging if it is not in the cache.
                # The mover to which this work (w) is submitted waits until file is cached
                # and transfers file to the client.
                # If file is a part of a package open the corresponding package istead of opening a requested file.
                # This guaraties that the files in the package will be opened syncronously.
                bfid_to_open = self.is_packaged(w)  # package id
                Trace.trace(self.my_trace_level + 1, "_mover_idle: bfid_to_open %s" % (bfid_to_open,))

                if not bfid_to_open:
                    bfid_to_open = w['fc']['bfid']
                    rc = fcc.open_bitfile(bfid_to_open)
                else:
                    rc = fcc.open_bitfile_for_package(bfid_to_open)

                if rc['status'][0] != e_errors.OK:
                    Trace.log(e_errors.ERROR, "open_bitfile returned %s" % (rc,))
                    self.reply_to_caller(nowork)
                    return

        Trace.trace(self.my_trace_level, "mover_idle: File Family = %s" % (w['vc']['file_family']))

        log_add_to_wam_queue(w['vc'])
        Trace.trace(self.my_trace_level, "mover_idle: appending to work_at_movers %s" % (w,))
        if not w in self.work_at_movers.list:
            self.work_at_movers.append(w)
        else:
            Trace.trace(self.my_trace_level, "mover_idle: work is already in work_at_movers")
        # work = string.split(w['work'],'_')[0]
        Trace.log(e_errors.INFO, "IDLE:sending %s to mover" % (w,))
        # Thread safe
        w['r_a'] = saved_reply_address
        # remove this mover from idle_movers list
        self.remove_idle_mover(mticket["mover"])
        if w.has_key("work_in_work"):
            w['work'] = w['work_in_work']
        self.reply_to_caller(w)

        ### XXX are these all needed?
        mticket['external_label'] = w["fc"]["external_label"]
        mticket['current_location'] = None
        mticket['volume_family'] = w['vc']['volume_family']
        mticket['unique_id'] = w['unique_id']
        mticket['status'] = (e_errors.OK, None)
        mticket['state'] = 'SETUP'
        mticket['time_in_state'] = 0.

        # update volume status
        # get it directly from volume clerk as mover
        # in the idle state does not have it
        if self.mover_type(mticket) == 'DiskMover':
            mticket['volume_status'] = (['none', 'none'], ['none', 'none'])
        else:
            Trace.trace(self.my_trace_level + 1, "mover_idle:inquire_vol")

            vol_info = self.inquire_vol(mticket['external_label'], mticket, w['vc']['address'])
            mticket['volume_status'] = (vol_info.get('system_inhibit', ['Unknown', 'Unknown']),
                                        vol_info.get('user_inhibit', ['Unknown', 'Unknown']))
            if "Unknown" in mticket['volume_status'][0] or "Unknown" in mticket['volume_status'][1]:
                # sometimes it happens: why?
                Trace.trace(e_errors.ERROR, "mover_idle:Unknown! %s" % (vol_info,))

        Trace.trace(self.my_trace_level + 1, "mover_idle: Mover Ticket %s" % (mticket,))
        self.volumes_at_movers.put(mticket)
        Trace.trace(self.my_trace_level + 1, "mover_idle:IDLE:postponed%s %s" % (
        self.postponed_requests.sg_list, self.postponed_requests.rq_list))
        if self.postponed_rq:
            self.postponed_requests.update(self.postponed_sg, 1)

    def mover_busy(self, mticket):
        """
        Mover busy wrapper for threaded implementation.
        This method is called within :class:`dispatching_worker.DispatchingWorker`

        :type mticket: :obj:`dict`
        :arg mticket: mover request
        """

        """
        Leave the following commnted
        if self.use_threads:
            if self.mover_request_in_progress == False:
               self.set_mover_request_in_progress(value=True)
               self._mover_busy(mticket)
               self.set_mover_request_in_progress(value=False)
            else:
                mticket['work'] = 'no_work'
                self.reply_to_caller(mticket)
        else:
            self._mover_busy(mticket)
        """
        self._mover_busy(mticket)

    def _mover_busy(self, mticket):
        """
        Process mover_busy call.
        Mover is busy - update :obj:`LibraryManagerMethods.volumes_at_movers`

        :type mticket: :obj:`dict`
        :arg mticket: mover request
        """

        Trace.trace(self.my_trace_level, "_mover_busy: BUSY RQ %s" % (mticket,))
        library = mticket.get('library', None)
        if library and library != self.name.split(".")[0] and not self.share_movers:
            # this mover is currently assigned to another library
            # remove this mover from volumes_at_movers
            movers = self.volumes_at_movers.get_active_movers()
            movers_to_delete = []
            for mv in movers:
                if mticket['mover'] == mv['mover']:
                    movers_to_delete.append(mv)
            if movers_to_delete:
                for mv in movers_to_delete:
                    Trace.trace(self.my_trace_level + 1, "mover_busy: removing from at movers %s" % (mv,))
                    self.volumes_at_movers.delete(mv)
            return
        state = mticket.get('state', None)
        if state == 'IDLE':
            # mover dismounted a volume on a request to mount another one
            self.volumes_at_movers.delete(mticket)
        else:
            if ("Unknown" in mticket['volume_status'][0] or "Unknown" in mticket['volume_status'][1]):
                # Mover did not return a "good" status for this volume
                # Try to get volume info.
                # If it fails then log this and do not update at_movers list
                volume_clerk_address = mticket.get("volume_clerk", None)
                vol_info = self.inquire_vol(mticket['external_label'], mticket, volume_clerk_address)
                if vol_info['status'][0] == e_errors.OK:
                    mticket['volume_family'] = vol_info['volume_family']
                    mticket['volume_status'] = (vol_info.get('system_inhibit', ['none', 'none']),
                                                vol_info.get('user_inhibit', ['none', 'none']))

                    Trace.trace(self.my_trace_level, "mover_busy: updated mover ticket: %s" % (mticket,))
                    self.volumes_at_movers.put(mticket)
                else:
                    Trace.log(e_errors.ERROR, "mover_busy: can't update volume info, status:%s" %
                              (vol_info['status'],))
            else:
                Trace.trace(self.my_trace_level, "mover_busy: updated mover ticket: %s" % (mticket,))
                self.volumes_at_movers.put(mticket)

        # do not reply to mover as it does not
        # expect reply for "mover_busy" work

    def mover_bound_volume(self, mticket):
        """
        Mover Bound Volume wrapper for threaded implementation
        This method is called within :class:`dispatching_worker.DispatchingWorker`

        :type mticket: :obj:`dict`
        :arg mticket: mover request
        """

        t = time.time()
        saved_reply_address = mticket.get('r_a', None)
        nowork = {'work': 'no_work', 'processing_requests': True, 'r_a': saved_reply_address}
        Trace.trace(5, "mover_bound_volume %s" % (mticket['mover'],))
        if self.use_threads:
            if not self.in_progress_lock.acquire(False):
                Trace.trace(5, "mover_bound_volume: mover request in progress sending nowork %s" % (nowork,))
                """
                The following code is commented, but may be needed for
                debugging.
                threads = threading.enumerate()
                for thread in threads:
                    if thread.isAlive():
                        thread_name = thread.getName()
                        Trace.trace(5, "active threads: %s"%(thread_name,))
                """
                self.postponed_bound_requests.put(mticket)
            else:
                # the lock was acquired
                try:
                    self._mover_bound_volume(mticket)
                finally:
                    postponed_bound_rq = self.postponed_bound_requests.get()
                    if postponed_bound_rq:
                        Trace.log(e_errors.INFO,
                                  'Starting postponed mover_bound_volume request %s' % (postponed_bound_rq,))
                        try:
                            self._mover_bound_volume(postponed_bound_rq)
                        except:
                            pass
                    self.in_progress_lock.release()
        else:
            self._mover_bound_volume(mticket)
        Trace.trace(7, "mover_bound_volume: timing mover_bound_volume %s %s %s" %
                    (mticket['mover'], time.time() - t, self.pending_work.queue_length))

    def _mover_bound_volume(self, mticket):
        """
        Process mover_bound_volume call.

        :type mticket: :obj:`dict`
        :arg mticket: mover request
        """

        Trace.trace(self.my_trace_level, "mover_bound_volume for %s: request: %s" % (mticket['mover'], mticket))
        Trace.trace(self.my_trace_level, "_mover_bound_volume:idle movers %s" % (self.idle_movers,))
        # thread safe
        saved_reply_address = mticket.get('r_a', None)
        nowork = {'work': 'no_work', 'r_a': saved_reply_address}

        library = mticket.get('library', None)
        if library and library != self.name.split(".")[0]:
            self.reply_to_caller(nowork)
            return

        if not mticket['external_label']:
            Trace.log(e_errors.ERROR, "mover_bound_volume: mover request with suspicious volume label %s" %
                      (mticket['external_label'],))
            self.reply_to_caller(nowork)
            return

        last_work = mticket['operation']
        self.known_volumes = {}
        # Library manager may not be able to respond to a mover
        # in time which results in the mover retry message.
        # The mover requests may also be kept in the udp buffer before
        # getting processed by the library manager.
        # Both cases result in reproting  a work to the mover and then removing
        # work from the active list as a result of the second idle request
        # to avoid this problem  compare the time of the mover requst submission
        # and the time when the work for the same mover became active
        # This code requires a new key in the mover ticket
        if mticket.has_key("current_time"):
            mover = mticket['mover']
            Trace.trace(self.my_trace_level,
                        "_mover_bound_volume: active movers %s" % (self.volumes_at_movers.at_movers,))
            if mover in self.volumes_at_movers.at_movers:
                # continue checking. This check requires synchronization between LM and mover machines.
                if self.volumes_at_movers.at_movers[mover]['time_started'] >= mticket['current_time']:
                    # request was issued before the request became active
                    # ignore this request, but send something to mover.
                    # If nothing is sent the mover may hang wating for the
                    # library manager reply in case when previous reply was lost (there were such cases)
                    Trace.log(e_errors.INFO, "Duplicate HAVE_BOUND request will be ignored for %s" % (mover,))
                    blank_reply = {'work': None, 'r_a': saved_reply_address}
                    self.reply_to_caller(blank_reply)
                    return

        if (not mticket['volume_family'] or (
                "Unknown" in mticket['volume_status'][0] or "Unknown" in mticket['volume_status'][1])):
            # Mover restarted with bound volume and it has not
            # all the volume info (volume_family is None).
            # Or mover did not return a "good" status for this volume
            # Try to get volume info.
            # If it fails then log this and send "nowork" to mover

            if self.mover_type(mticket) == 'DiskMover':
                mticket['volume_status'] = (['none', 'none'], ['none', 'none'])
            else:
                volume_clerk_address = mticket.get("volume_clerk", None)
                vol_info = self.inquire_vol(mticket['external_label'], mticket, volume_clerk_address)
                if vol_info['status'][0] == e_errors.OK:
                    mticket['volume_family'] = vol_info['volume_family']
                    mticket['volume_status'] = (vol_info.get('system_inhibit', ['none', 'none']),
                                                vol_info.get('user_inhibit', ['none', 'none']))

                    Trace.trace(self.my_trace_level, "mover_bound_volume: updated mover ticket: %s" % (mticket,))
                else:
                    Trace.log(e_errors.ERROR, "mover_bound_volume: can not update volume info, status:%s" %
                              (vol_info['status'],))
                    self.reply_to_caller(nowork)
                    return

        # transfer_deficiency = mticket.get('transfer_deficiency', 1)
        sg = volume_family.extract_storage_group(mticket['volume_family'])
        self.postponed_requests.update(sg, 1)

        if self.is_starting():
            # LM needs a certain startup delay before it
            # starts processing mover requests to update
            # its volumes at movers table
            self.reply_to_caller(nowork)
            return
        # just did some work, delete it from queue
        w = self.get_work_at_movers(mticket['external_label'], mticket['mover'])

        current_priority = mticket.get('current_priority', None)
        if w:
            # check if it is a backed up request
            if mticket['unique_id'] and mticket['unique_id'] != w['unique_id']:
                if mticket.has_key("current_time"):
                    mover = mticket['mover']
                    try:
                        if self.volumes_at_movers.at_movers[mover]['time_started'] == mticket['current_time']:
                            Trace.log(e_errors.INFO, "Duplicate MOVER_BOUND request will be ignored for %s" % (mover,))
                            blank_reply = {'work': None, 'r_a': saved_reply_address}
                            self.reply_to_caller(blank_reply)
                            return
                    except KeyError:
                        exc, msg, tb = sys.exc_info()
                        Trace.log(e_errors.ERROR,
                                  "Unexpected KeyError processing %s" % (self.volumes_at_movers.at_movers,))
                        Trace.handle_error(exc, msg, tb)
                        self.reply_to_caller(nowork)
                        return

                Trace.trace(self.my_trace_level + 1,
                            "_mover_bound_volume: found backed up mover %s " % (mticket['mover'],))
                Trace.trace(self.my_trace_level + 1,
                            "_mover_bound_volume %s %s" % (mticket['unique_id'], w['unique_id']))
                self.reply_to_caller(nowork)  # AM !!!!!!!
                return
            Trace.trace(self.my_trace_level + 1, "_mover_bound_volume: removing %s  from the queue" % (w,))
            # file family may be changed by VC during the volume
            # assignment. Set file family to what VC has returned
            if mticket['external_label']:
                w['vc']['volume_family'] = mticket['volume_family']
            self.work_at_movers.remove(w)

        # put volume information
        # if this mover is already in volumes_at_movers
        # it will not get updated
        self.volumes_at_movers.put(mticket)

        if self.lm_lock in (e_errors.PAUSE, e_errors.BROKEN, e_errors.MOVERLOCKED):
            Trace.trace(self.my_trace_level + 1,
                        "_mover_bound_volume: LM state is %s no mover request processing" % (self.lm_lock,))
            self.reply_to_caller(nowork)
            return
        # see if this volume will do for any other work pending
        rq, status = self.next_work_this_volume(mticket['external_label'], mticket['volume_family'],
                                                last_work, mticket,
                                                mticket['current_location'], priority=current_priority)
        Trace.trace(self.my_trace_level + 1,
                    "_mover_bound_volume: next_work_this_volume returned: %s %s" % (rq, status))
        if status[0] == e_errors.OK:
            w = rq.ticket
            if self.mover_type(mticket) == 'DiskMover':
                # volume clerk may not return external_label in vc ticket
                # for write requests
                if not w["vc"].has_key("external_label"):
                    w["vc"]["external_label"] = None
                    # w["vc"]["wrapper"] = "null"

            _format = "%s next work on vol=%s mover=%s requester:%s"
            try:
                Trace.log(e_errors.INFO, _format % (w["work"],
                                                    w["vc"]["external_label"],
                                                    mticket["mover"],
                                                    w["wrapper"]["uname"]))
            except KeyError:
                Trace.log(e_errors.ERROR, "mover_bound_volume: Bad ticket: %s" % (w,))
                self.reply_to_caller(nowork)
                return
            w['times']['lm_dequeued'] = time.time()
            if w.has_key('reject_reason'): del (w['reject_reason'])
            Trace.log(e_errors.INFO, "HAVE_BOUND:sending %s %s to mover %s %s DEL_DISM %s" %
                      (w['work'], w['wrapper']['pnfsFilename'], mticket['mover'],
                       mticket['address'], w['encp']['delayed_dismount']))
            Trace.trace(self.my_trace_level, "HAVE_BOUND: Ticket %s" % (w,))
            self.pending_work.delete(rq)
            Trace.trace(self.my_trace_level + 1, "_mover_bound_volume: HAVE_BOUND: DELETED")
            w['times']['lm_dequeued'] = time.time()
            w['mover'] = mticket['mover']
            w['mover_type'] = self.mover_type(mticket)  # this is needed for packaged files processing

            if w['work'] == 'write_to_hsm':
                # update volume info
                vol_info = self.inquire_vol(w["fc"]["external_label"], mticket, w['vc']['address'])
                if vol_info['status'][0] == e_errors.OK:
                    if self.mover_type(mticket) == 'DiskMover':
                        vol_info["external_label"] = w["vc"]["external_label"]
                    w['vc'].update(vol_info)
            log_add_to_wam_queue(w['vc'])
            # self.work_at_movers.append(w)
            Trace.trace(self.my_trace_level + 1, "mover_bound_volume: appending to work_at_movers %s" % (w,))
            if not w in self.work_at_movers.list:
                self.work_at_movers.append(w)
            else:
                Trace.trace(self.my_trace_level, "mover_bound_volume: work is already in work_at_movers")
            Trace.log(e_errors.INFO, "HAVE_BOUND:sending %s to mover" % (w,))
            # thread safe
            w['r_a'] = saved_reply_address
            Trace.trace(self.my_trace_level, "_mover_bound_volume: HAVE_BOUND: Sending")
            if w.has_key("work_in_work"):
                w['work'] = w['work_in_work']

            self.reply_to_caller(w)
            Trace.trace(self.my_trace_level, "_mover_bound_volume: HAVE_BOUND: Sent")

            # if new work volume is different from mounted
            # which may happen in case of high pri. work
            # update volumes_at_movers
            if w["vc"]["external_label"] != mticket['external_label']:
                # update mticket volume status
                # perhaps this is a hipri request forcing a tape replacement
                mticket['external_label'] = w["vc"]["external_label"]
                # update volume status
                # get it directly from volume clerk as mover
                # in the idle state does not have it
                if self.mover_type(mticket) == 'DiskMover':
                    mticket['volume_status'] = (['none', 'none'], ['none', 'none'])
                else:
                    vol_info = self.inquire_vol(mticket['external_label'], mticket, w['vc']['address'])
                    if vol_info['status'][0] != e_errors.OK:
                        Trace.log(e_errors.ERROR, "mover_bound_volume 2: can not update volume info, status:%s" %
                                  (vol_info['status'],))
                    mticket['volume_status'] = (vol_info.get('system_inhibit', ['Unknown', 'Unknown']),
                                                vol_info.get('user_inhibit', ['Unknown', 'Unknown']))
                    if "Unknown" in mticket['volume_status'][0] or "Unknown" in mticket['volume_status'][1]:
                        # sometimes it happens: why?
                        Trace.trace(e_errors.ERROR, "mover_bund_volume:Unknown! %s" % (vol_info,))

            # create new mover_info
            mticket['status'] = (e_errors.OK, None)

            # legacy encp ticket
            if not w['vc'].has_key('volume_family'):
                w['vc']['volume_family'] = w['vc']['file_family']

            mticket['volume_family'] = w['vc']['volume_family']
            mticket['unique_id'] = w['unique_id']
            mticket['state'] = 'SETUP'
            mticket['time_in_state'] = 0.
            Trace.trace(self.my_trace_level, "mover_bound_volume: mover %s label %s vol_fam %s" %
                        (mticket['mover'], mticket['external_label'],
                         mticket['volume_family']))

            self.volumes_at_movers.put(mticket)

        # if the pending work queue is empty, then we're done
        elif (status[0] == e_errors.NOWORK or
              status[0] == e_errors.VOL_SET_TO_FULL or
              status[0] == 'full'):
            ret_ticket = {'work': 'no_work'}
            if self.mover_type(mticket) == 'DiskMover':
                # No work for this package.
                # To avoid delay between mover solicitation for next request
                # pick up any request as if disk mover was idle.
                Trace.trace(self.my_trace_level, "no work for bound volume, will try idle request")
                self._mover_idle(mticket)
                return
            if (status[0] == e_errors.VOL_SET_TO_FULL or
                    status[0] == 'full'):
                # update at_movers information
                vol_stat = mticket['volume_status']
                s0 = [vol_stat[0][0], status[0]]
                s1 = vol_stat[1]
                mticket['volume_status'] = (s0, s1)
                Trace.trace(self.my_trace_level,
                            "mover_bound_volume: update at_movers %s" % (mticket['volume_status'],))
                self.volumes_at_movers.put(mticket)
                ret_ticket = {'work': 'update_volume_info',
                              'external_label': mticket['external_label']
                              }
            # do not dismount
            # thread safe
            ret_ticket['r_a'] = saved_reply_address
            self.reply_to_caller(ret_ticket)
            return
        else:
            Trace.log(e_errors.ERROR, "HAVE_BOUND: .next_work_this_volume returned %s:" % (status,))
            self.reply_to_caller(nowork)
            return
        Trace.trace(self.my_trace_level, "mover_bound_volume: DONE")

    def mover_error(self, mticket):
        """
        Process mover_error call.
        This method is called within :class:`dispatching_worker.DispatchingWorker`

        :type mticket: :obj:`dict`
        :arg mticket: mover request
        """

        Trace.log(e_errors.ERROR, "MOVER ERROR RQ %s" % (mticket,))
        Trace.trace(self.my_trace_level, "mover_error: %s" % (mticket,))
        library = mticket.get('library', None)
        if library and library != self.name.split(".")[0]:
            return
        if mticket["state"] == "IDLE":
            self.add_idle_mover(mticket["mover"])
            self.volumes_at_movers.delete(mticket)
        else:
            # just for a case when for some reason
            # mover error request comes with mover state != IDLE
            self.remove_idle_mover(mticket["mover"])
            self.volumes_at_movers.put(mticket)
        Trace.trace(self.my_trace_level, "mover_error:idle movers %s" % (self.idle_movers,))

        # get the work ticket for the volume
        w = {}
        if mticket['external_label']:
            w = self.get_work_at_movers(mticket['external_label'], mticket['mover'])
        if w == {}:
            # Try to get work by mover name.
            # This may be a case for the volume preempted with admin priority request.
            # In this case external label from mover and external label in at_movers list
            # may be different.
            w = self.get_work_at_movers_m(mticket['mover'])
        Trace.trace(self.my_trace_level, "mover_error: work_at_movers %s" % (w,))
        if w:
            self.work_at_movers.remove(w)
        if ((mticket['state'] == mover_constants.OFFLINE) or  # mover finished request and went offline
                (((mticket['status'][0] == e_errors.ENCP_GONE) or
                  (mticket['status'][0] == e_errors.ENCP_STUCK) or
                  (mticket['status'][0] == e_errors.DISMOUNTFAILED)) and  # preempted volume dismount failed
                 mticket['state'] != 'HAVE_BOUND')):
            rc = self.volumes_at_movers.delete(mticket)
            Trace.trace(self.my_trace_level, "mover_error: volumes_at_movers.delete returned %s" % (rc,))
            if mticket['status'][0] == e_errors.DISMOUNTFAILED:
                if rc != 0:
                    # check what kind of request was the last request, sent to this mover
                    if w:
                        admin_pri = w.get('encp', {}).get('adminpri', -1)
                        Trace.trace(self.my_trace_level, "mover_error: admin_pri %s" % (admin_pri,))
                        if admin_pri > 0:
                            # There was an attempt to preempt a mounted volume
                            # with admin. priority request.
                            # This is why the volume returned by mover
                            # was not equal to the volume in at_movers list
                            # and self.volumes_at_movers.delete has not succeded
                            # (see volumes_at_movers.delete).
                            # Try to delete mover from the at_movers list.
                            rc = self.volumes_at_movers.sg_vf.delete_mover(mticket['mover'])
                            Trace.trace(self.my_trace_level,
                                        "mover_error: volumes_at_movers.sg_vf.delete_mover returned %s" % (rc,))
                # put back the actual mover, tape combination
                self.volumes_at_movers.put(mticket)
            return
        if mticket.has_key('returned_work') and mticket['returned_work']:
            # put this ticket back into the pending queue
            # if work is write_to_hsm remove currently assigned volume label
            # because later it may be different
            d = mticket['returned_work']
            if d['work'] == 'write_to_hsm':
                if d['fc'].has_key('external_label'): del (d['fc']['external_label'])
                if d['vc'].has_key('external_label'): del (d['vc']['external_label'])

            del (mticket['returned_work']['mover'])
            Trace.trace(self.my_trace_level, "mover_error: put returned work back to pending queue %s" %
                        (mticket['returned_work'],))
            rq, status = self.pending_work.put(mticket['returned_work'])
            # return

        # update suspected volume list if error source is ROBOT or TAPE
        error_source = mticket.get('error_source', 'none')
        vol_status = mticket.get('volume_status', 'none')
        if ((error_source in ("ROBOT", "TAPE")) or
                mticket['status'][0] == e_errors.POSITIONING_ERROR):  # bugzilla 947
            # Put volume into suspect volume list if there is
            # a positioning error. This error category is "DRIVE" in error_source, but for
            # older mover.py versions it was not set.
            # This is why e_errors.POSITIONING_ERROR match in status is used.
            # If volume is not put into suspect volume list
            # may cause lots of drives set offline by one defective tape.
            if vol_status and vol_status[0][0] == 'none':
                vol = self.update_suspect_vol_list(mticket['external_label'],
                                                   mticket['mover'])
                Trace.log(e_errors.INFO,
                          "mover_error updated suspect volume list for %s" % (mticket['external_label'],))
                if vol:
                    # need a special processing for FTT_EBLANK. For 9940A tape drives
                    # it is mainly a firmware bug, but we need to make tape to not
                    # go NOACCESS in such a case.
                    ftt_eblank_error = (mticket['status'][0] == e_errors.READ_ERROR
                                        and mticket['status'][1] and
                                        ((mticket['status'][1] == 'FTT_EBLANK') or mticket['status'][
                                            1] == 'FTT_SUCCESS'))
                    if ((len(vol['movers']) >= self.max_suspect_movers and not ftt_eblank_error) or
                            (len(vol[
                                     'movers']) >= self.max_suspect_movers + self.blank_error_increment and ftt_eblank_error)):

                        if w:
                            w['status'] = (e_errors.NOACCESS, None)

                        # set volume as noaccess
                        if mticket.has_key('volume_clerk'):
                            if mticket['volume_clerk'] == None:
                                # mover starting, no volume info
                                return
                            self.set_vcc(mticket['volume_clerk'])
                            # self.vcc = volume_clerk_client.VolumeClerkClient(self.csc,
                            #                                                 server_address=mticket['volume_clerk'])
                        else:
                            self.vcc = volume_clerk_client.VolumeClerkClient(self.csc)
                        self.vcc.set_system_noaccess(mticket['external_label'], timeout=self.volume_clerk_to,
                                                     retry=self.volume_clerk_retry)
                        Trace.alarm(e_errors.ERROR,
                                    "Mover error (%s) caused volume %s to go NOACCESS" % (mticket['mover'],
                                                                                          mticket['external_label']))
                        # set volume as read only
                        # v = self.vcc.set_system_readonly(w['fc']['external_label'], timeout=5, retry=2)
                        label = mticket['external_label']

                        # remove entry from suspect volume list
                        self.suspect_volumes.remove(vol)
                        Trace.trace(self.my_trace_level, "mover_error: removed from suspect volume list %s" % (vol,))

                        self.flush_pending_jobs(e_errors.NOACCESS, label)
                else:
                    pass

    ########################################
    # End mover requests
    ########################################

    ########################################
    # Client service requests
    ########################################

    # body of getwork to run either in thread or as a function call
    def __getwork(self, ticket):
        rticket = ticket.copy()
        rticket["status"] = (e_errors.OK, None)
        rticket["at movers"] = self.work_at_movers.list
        try:
            adm_queue, write_queue, read_queue = self.pending_work.get_queue()
            rticket["pending_work"] = adm_queue + write_queue + read_queue
            self.send_reply_with_long_answer(rticket)
            return 0
        except:
            return 1

    def getwork(self, ticket):
        """
        Process enstore client call.
        This method is called within :class:`dispatching_worker.DispatchingWorker`
        Sends list of pending and active works to the caller.

        :type ticket: :obj:`dict`
        :arg ticket: enstore library manager client request containig ticket['work'] = 'getwork'

        """
        if self.do_fork:
            fp = self.fork()
            if fp != 0:
                return
            rc = self.__getwork(ticket)
            os._exit(rc)
        else:
            dispatching_worker.run_in_thread('GetWork', self.__getwork, args=(ticket,))

    def print_queue(self, ticket):
        """
        Process enstore client call.
        This method is called within :class:`dispatching_worker.DispatchingWorker`
        Sends list of pending requests to STDOUT.

        :type ticket: :obj:`dict`
        :arg ticket: enstore library manager client request containig ticket['work'] = 'print_queue'

        """
        ticket["status"] = (e_errors.OK, None)
        self.reply_to_caller(ticket)  # reply now to avoid deadlocks
        if self.do_fork:
            fp = self.fork()
            if fp != 0:
                return
            try:
                self.pending_work.wprint()
            except:
                pass
            os._exit(0)
        else:
            dispatching_worker.run_in_thread('Wprint', self.pending_work.wprint)

    # body of getworks_sorted to run either in thread or as a function call
    def __getworks_sorted(self, ticket):
        rc = 0
        rticket = ticket.copy()
        rticket["status"] = (e_errors.OK, None)
        rticket["at movers"] = self.work_at_movers.list
        try:
            adm_queue, write_queue, read_queue = self.pending_work.get_queue()
            rticket["pending_works"] = {'admin_queue': adm_queue,
                                        'write_queue': write_queue,
                                        'read_queue': read_queue,
                                        }
            self.send_reply_with_long_answer(rticket)
        except:
            rc = 1
        return rc

    def getworks_sorted(self, ticket):
        """
        Process enstore client call.
        This method is called within :class:`dispatching_worker.DispatchingWorker`
        Sends sorted list of pending and active works to the caller.

        :type ticket: :obj:`dict`
        :arg ticket: enstore library manager client request containig ticket['work'] = 'getworks_sorted'

        """

        # this could tie things up for awhile - fork and let child
        # send the work list (at time of fork) back to client
        if self.do_fork:
            pid = self.fork()
            if pid != 0:
                return
            rc = self.__getworks_sorted(ticket)
            os._exit(rc)
        else:
            dispatching_worker.run_in_thread('GetWorks_Sorted', self.__getworks_sorted, args=(ticket,))

    # body of get_asserts to run either in thread or as a function call
    def __get_asserts(self, ticket):
        rc = 0
        rticket = ticket.copy()
        rticket["status"] = (e_errors.OK, None)
        try:
            rticket['pending_asserts'] = self.volume_assert_list
            self.send_reply_with_long_answer(rticket)
        except:
            rc = 1
        return rc

    def get_asserts(self, ticket):
        """
        Process enstore client call.
        This method is called within :class:`dispatching_worker.DispatchingWorker`
        Sends sorted list of pending volume assert works to the caller.

        :type ticket: :obj:`dict`
        :arg ticket: enstore library manager client request containig ticket['work'] = 'get_asserts'

        """

        ticket["status"] = (e_errors.OK, None)
        self.reply_to_caller(ticket)  # reply now to avoid deadlocks
        # this could tie things up for awhile - fork and let child
        # send the work list (at time of fork) back to client
        if self.do_fork:
            pid = self.fork()
            if pid != 0:
                return
            rc = self.__get_asserts(ticket)
            os._exit(rc)
        else:
            dispatching_worker.run_in_thread('GetAsserts', self.__get_asserts, args=(ticket,))

    # body of get_suspect_volumes to run either in thread or as a function call
    def __get_suspect_volumes(self, ticket):
        rc = 0
        rticket = ticket.copy()
        rticket['r_a'] = ticket.get('r_a', None)
        rticket["status"] = (e_errors.OK, None)
        rticket["suspect_volumes"] = self.suspect_volumes.list
        try:
            self.send_reply_with_long_answer(rticket)
        except:
            exc, msg, tb = sys.exc_info()
            Trace.log(e_errors.ERROR, "exception in __get_suspect_volumes: %s %s" % (exc, msg))
            rc = 1
        return rc

    # get list of suspected volumes
    def get_suspect_volumes(self, ticket):
        """
        Process enstore client call.
        This method is called within :class:`dispatching_worker.DispatchingWorker`
        Sends list of suspect volume assert works to the caller.

        :type ticket: :obj:`dict`
        :arg ticket: enstore library manager client request containig ticket['work'] = 'get_suspect_volumes'
        """

        # ticket["status"] = (e_errors.OK, None)
        # self.reply_to_caller(ticket) # reply now to avoid deadlocks

        # this could tie things up for awhile - fork and let child
        # send the work list (at time of fork) back to client
        if self.do_fork:
            pid = self.fork()
            if pid != 0:
                return
            rc = self.__get_suspect_volumes(ticket)
            os._exit(rc)
        else:
            dispatching_worker.run_in_thread('Get_Suspect_Volumes', self.__get_suspect_volumes, args=(ticket,))

    def remove_work(self, ticket):
        """
        Process enstore client call.
        This method is called within :class:`dispatching_worker.DispatchingWorker`
        Remove work specified by its unique id from list of pending works

        :type ticket: :obj:`dict`
        :arg ticket: enstore library manager client request containig ticket['work'] = 'remove_work'
        """

        rq = self.pending_work.find(ticket["unique_id"])
        if not rq:
            ticket["status"] = (e_errors.NOWORK, "No such work")
            self.reply_to_caller(ticket)
        else:
            self.pending_work.delete(rq)
            _format = "Request:%s deleted. Complete request:%s"
            Trace.log(e_errors.INFO, _format % (rq.unique_id, rq))
            ticket["status"] = (e_errors.OK, "Work deleted")
            self.reply_to_caller(ticket)

    def change_priority(self, ticket):
        """
        Process enstore client call.
        This method is called within :class:`dispatching_worker.DispatchingWorker`
        Change priority of work specified by its unique id in the list of pending works

        :type ticket: :obj:`dict`
        :arg ticket: enstore library manager client request containig ticket['work'] = 'change_priority'
        """

        rq = self.pending_work.find(ticket["unique_id"])
        if not rq:
            ticket["status"] = (e_errors.NOWORK, "No such work")
            self.reply_to_caller(ticket)
            return
        ret = self.pending_work.change_pri(rq, ticket["priority"])
        if not ret:
            ticket["status"] = (e_errors.NOWORK, "Attempt to set wrong priority")
            self.reply_to_caller(ticket)
        else:
            _format = "Changed priority to:%s Complete request:%s"
            Trace.log(e_errors.INFO, _format % (ret.pri, ret.ticket))
            ticket["status"] = (e_errors.OK, "Priority changed")
            self.reply_to_caller(ticket)

    def change_lm_state(self, ticket):
        """
        Process enstore client call.
        This method is called within :class:`dispatching_worker.DispatchingWorker`
        Change state of the library manager.

        :type ticket: :obj:`dict`
        :arg ticket: enstore library manager client request containig ticket['work'] = 'change_lm_state'
        """

        if ticket.has_key('state'):
            if ticket['state'] in (
            e_errors.LOCKED, e_errors.IGNORE, e_errors.UNLOCKED, e_errors.PAUSE, e_errors.NOREAD, e_errors.NOWRITE,
            e_errors.MOVERLOCKED):
                lock = ticket['state']
                if ticket['state'] == e_errors.UNLOCKED:
                    # use the default state if present

                    if ((self.keys.has_key('lock')) and
                            (self.keys['lock'] in (e_errors.LOCKED, e_errors.UNLOCKED, e_errors.IGNORE, e_errors.PAUSE,
                                                   e_errors.NOWRITE, e_errors.NOREAD, e_errors.MOVERLOCKED))):
                        lock = self.keys['lock']

                self.lm_lock = lock
                self.set_lock(lock)
                ticket["status"] = (e_errors.OK, None)
                Trace.log(e_errors.INFO, "Library manager state is changed to:%s" % (self.lm_lock,))
            else:
                ticket["status"] = (e_errors.WRONGPARAMETER, None)
        else:
            ticket["status"] = (e_errors.KEYERROR, None)
        self.reply_to_caller(ticket)

    # this is used to include the state information in with the heartbeat
    def return_state(self):
        return self.lm_lock

    def get_lm_state(self, ticket):
        """
        Process enstore client call.
        This method is called within :class:`dispatching_worker.DispatchingWorker`
        Send library manager state to caller.

        :type ticket: :obj:`dict`
        :arg ticket: enstore library manager client request containig ticket['work'] = 'get_lm_state'
        """

        ticket['state'] = self.lm_lock
        ticket["status"] = (e_errors.OK, None)
        self.reply_to_caller(ticket)

    def get_pending_queue_length(self, ticket):
        """
        Process enstore client call.
        This method is called within :class:`dispatching_worker.DispatchingWorker`
        Send pending queue length to caller.

        :type ticket: :obj:`dict`
        :arg ticket: enstore library manager client request containig ticket['work'] = 'get_pending_queue_length'
        """

        ticket['queue_length'] = self.pending_work.queue_length
        ticket['put_delete'] = (self.pending_work.put_into_queue,
                                self.pending_work.deleted)
        ticket['status'] = (e_errors.OK, None)
        self.reply_to_caller(ticket)

    def reset_pending_queue_counters(self, ticket):
        """
        Process enstore client call.
        This method is called within :class:`dispatching_worker.DispatchingWorker`
        Reset pending request queue counters.

        :type ticket: :obj:`dict`
        :arg ticket: enstore library manager client request containig ticket['work'] = 'reset_pending_queue_counters'
        """

        self.pending_work.put_into_queue = self.pending_work.queue_length
        self.pending_work.deleted = 0L
        ticket['status'] = (e_errors.OK, None)
        self.reply_to_caller(ticket)

    def get_active_volumes(self, ticket):
        """
        Process enstore client call.
        This method is called within :class:`dispatching_worker.DispatchingWorker`
        Send active volumes information to caller.

        :type ticket: :obj:`dict`
        :arg ticket: enstore library manager client request containig ticket['work'] = 'get_active_volumes'
        """

        saved_reply_address = ticket.get('r_a', None)
        movers = self.volumes_at_movers.get_active_movers()
        ticket['movers'] = []
        for mover in movers:
            ticket['movers'].append({'mover': mover['mover'],
                                     'external_label': mover['external_label'],
                                     'volume_family': mover['volume_family'],
                                     'operation': mover['operation'],
                                     'volume_status': mover['volume_status'],
                                     'state': mover['state'],
                                     'updated': mover['updated'],
                                     'total_time': time.time() - mover['time_started'],
                                     'time_in_state': int(mover.get('time_in_state', 0)),
                                     'id': mover.get('unique_id', None),
                                     })

        ticket['status'] = (e_errors.OK, None)
        ticket["r_a"] = saved_reply_address
        self.reply_to_caller(ticket)

    def remove_active_volume(self, ticket):
        """
        Process enstore client call.
        This method is called within :class:`dispatching_worker.DispatchingWorker`
        Remove active volume from :obj:`LibraryManagerMethods.volumes_at_movers`

        :type ticket: :obj:`dict`
        :arg ticket: enstore library manager client request containig ticket['work'] = 'remove_active_volume'
        """

        saved_reply_address = ticket.get('r_a', None)
        # find the mover to which volume is assigned
        movers = self.volumes_at_movers.get_active_movers()
        for mover in movers:
            if mover['external_label'] == ticket['external_label']:
                break
        else:
            ticket['status'] = (e_errors.DOESNOTEXIST, "Volume not found")
            ticket["r_a"] = saved_reply_address
            self.reply_to_caller(ticket)
            return

        found = 0
        for wt in self.work_at_movers.list:
            if wt['mover'] == mover['mover']:
                found = 1  # must do this. Construct. for...else will not
                # do better
                break

        Trace.log(e_errors.INFO, "removing active volume %s , mover %s" %
                  (mover['external_label'], mover['mover']))
        self.volumes_at_movers.delete({'mover': mover['mover']})
        if found:
            self.work_at_movers.remove(wt)
        ticket['status'] = (e_errors.OK, None)
        ticket["r_a"] = saved_reply_address
        self.reply_to_caller(ticket)

    # get storage groups
    def storage_groups(self, ticket):
        ticket['storage_groups'] = []
        ticket['storage_groups'] = self.sg_limits
        self.reply_to_caller(ticket)

    # reply to the vol_assert client
    def volume_assert(self, ticket):
        ticket['lm'] = {'address': self.server_address}
        self.volume_assert_list.append(ticket)
        ticket['status'] = (e_errors.OK, None)
        self.reply_to_caller(ticket)  # reply now to avoid deadlock

    def remove_suspect_volume(self, ticket):
        """
        Process enstore client call.
        This method is called within :class:`dispatching_worker.DispatchingWorker`
        Remove suspect volume from suspect volumes list

        :type ticket: :obj:`dict`
        :arg ticket: enstore library manager client request containig ticket['work'] = 'remove_suspect_volume'
        """
        saved_reply_address = ticket.get('r_a', None)
        if ticket['volume'] == 'all':  # magic word
            self.init_suspect_volumes()
            ticket['status'] = (e_errors.OK, None)
            Trace.log(e_errors.INFO, "suspect volume list cleaned")
        else:
            found = 0
            for vol in self.suspect_volumes.list:
                if ticket['volume'] == vol['external_label']:
                    ticket['status'] = (e_errors.OK, None)
                    found = 1
                    break
            else:
                ticket['status'] = (e_errors.NOVOLUME, "No such volume %s" % (ticket['volume']))
            if found:
                self.suspect_volumes.remove(vol)
                Trace.log(e_errors.INFO, "%s removed from suspect volume list" % (vol,))
        ticket["r_a"] = saved_reply_address
        self.reply_to_caller(ticket)

    def reinit(self):
        """
        Overrides GenericServer reinit when received notification of new configuration file.
        """

        Trace.log(e_errors.INFO, "(Re)initializing server")
        self.keys = self.csc.get(self.name)
        Trace.trace(self.my_trace_level + 2, "reinit:new keys %s" % (self.keys,))

        self.allow_access = self.keys.get('allow', None)
        self.pri_sel.read_config()
        self.restrictor.read_config()
        self.max_requests = self.keys.get('max_requests', 3000)  # maximal number of requests in the queue
        self.volume_clerk_to = self.keys.get('volume_clerk_timeout', 10)
        self.volume_clerk_retry = self.keys.get('volume_clerk_retry', 0)

        # if restrict_access_in_bound is True then restrict simultaneous host access
        # as specified in discipline
        self.restrict_access_in_bound = self.keys.get('restrict_access_in_bound', None)
        Trace.trace(self.my_trace_level + 2, "reinit:restrict_access_in_bound %s" % (self.restrict_access_in_bound,))
        c_lock = self.lm_lock
        self.lm_lock = self.get_lock()
        if not self.lm_lock:
            self.lm_lock = e_errors.UNLOCKED
        if c_lock != self.lm_lock:
            self.set_lock(self.lm_lock)
            Trace.log(e_errors.INFO, "Library manager state changed to state:%s" % (self.lm_lock,))

    ########################################
    # End client service requests
    ########################################


class LibraryManagerInterface(generic_server.GenericServerInterface):
    """
    Library manager interface.
    Uses only generic commands, inherited from :class:`generic_server.GenericServerInterface`
    """

    def __init__(self):
        # fill in the defaults for possible options
        generic_server.GenericServerInterface.__init__(self)

    library_options = {}

    # define the command line options that are valid
    def valid_dictionaries(self):
        return generic_server.GenericServerInterface.valid_dictionaries(self) \
            + (self.library_options,)

    paramaters = ["library_name"]

    # parse the options like normal but make sure we have a library manager
    def parse_options(self):
        option.Interface.parse_options(self)
        # bomb out if we don't have a library manager
        if len(self.args) < 1:
            self.missing_parameter(self.parameters())
            self.print_help()
            sys.exit(1)
        else:
            self.name = self.args[0]


def do_work():
    """
    Run library manager
    """
    # get an interface
    intf = LibraryManagerInterface()

    # get a library manager
    lm = LibraryManager(intf.name, (intf.config_host, intf.config_port))
    lm.handle_generic_commands(intf)

    Trace.init(lm.log_name, lm.keys.get('include_thread_name', 'yes'))
    # lm._do_print({'levels':range(5, 400)}) # no manage_queue
    # lm._do_print({'levels':range(5, 500)}) # manage_queue

    while True:
        try:
            # check how long mover is in its state and remove from at_mover list if needed
            t_n = 'check_at_movers'
            if thread_is_running(t_n):
                pass
            else:
                Trace.log(e_errors.INFO, "Library Manager %s (re)starting %s" % (intf.name, t_n))
                # lm.run_in_thread(t_n, lm.check)
                dispatching_worker.run_in_thread(t_n, lm.check)

            if hasattr(lm, 'mover_server'):
                # pull mover request from mover_requests and process it
                t_n = 'process_mover_requests'
                if thread_is_running(t_n):
                    pass
                else:
                    Trace.log(e_errors.INFO, "Library Manager %s (re)starting %s" % (intf.name, t_n))
                    # lm.run_in_thread(t_n, lm.mover_requests.serve_forever)
                    dispatching_worker.run_in_thread(t_n, lm.mover_requests.serve_forever)

            # pull client (not mover and not encp) request from client_requests and process it
            t_n = 'process_client_requests'
            if thread_is_running(t_n):
                pass
            else:
                Trace.log(e_errors.INFO, "Library Manager %s (re)starting %s" % (intf.name, t_n))
                # lm.run_in_thread(t_n, lm.client_requests.serve_forever)
                dispatching_worker.run_in_thread(t_n, lm.client_requests.serve_forever)

            if hasattr(lm, 'encp_server'):
                # pull encp request from encp_requests and process it
                t_n = 'process_encp_requests'
                if thread_is_running(t_n):
                    pass
                else:
                    Trace.log(e_errors.INFO, "Library Manager %s (re)starting %s" % (intf.name, t_n))
                    dispatching_worker.run_in_thread(t_n, lm.encp_requests.serve_forever)

            # lm.serve_forever()

        except SystemExit, exit_code:
            sys.exit(exit_code)
        except:
            traceback.print_exc()
            lm.serve_forever_error("library manager")

        time.sleep(10)

<<<<<<< HEAD
    Trace.alarm(e_errors.ALARM, "Library Manager %sfinished (impossible)" % (intf.name,))
=======
    Trace.alarm(e_errors.ALARM,"Library Manager %sfinished (impossible)"%(intf.name,))

if __name__ == "__main__":   # pragma: no cover
>>>>>>> 8cc065df

if __name__ == "__main__":   # pragma: no cover
    do_work()

    # import profile
    # profile.run('do_work', '/home/enstore/tmp/enstore/profile')
    # do_work()<|MERGE_RESOLUTION|>--- conflicted
+++ resolved
@@ -5499,13 +5499,8 @@
 
         time.sleep(10)
 
-<<<<<<< HEAD
     Trace.alarm(e_errors.ALARM, "Library Manager %sfinished (impossible)" % (intf.name,))
-=======
-    Trace.alarm(e_errors.ALARM,"Library Manager %sfinished (impossible)"%(intf.name,))
-
-if __name__ == "__main__":   # pragma: no cover
->>>>>>> 8cc065df
+
 
 if __name__ == "__main__":   # pragma: no cover
     do_work()
