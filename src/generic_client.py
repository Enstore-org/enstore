--- conflicted
+++ resolved
@@ -158,8 +158,6 @@
         -------
         None
         """
-
-<<<<<<< HEAD
         # import pdb; pdb.set_trace()
         self.name = name  # Abbreviated client instance name
         # try to make it capital letters
@@ -172,49 +170,11 @@
             # self.csc = self
             csc = self
             # return
-=======
-        #import pdb; pdb.set_trace()
-        self.name = name    # Abbreviated client instance name
-                            # try to make it capital letters
-                            # not more than 8 characters long.
-        if not flags & enstore_constants.NO_UDP and not self.__dict__.get('u', 0):
-            self.u = udp_client.UDPClient()
-
-            if name == enstore_constants.CONFIGURATION_CLIENT:  #self.__dict__.get('is_config', 0):
-                # this is the configuration client, we don't need this other stuff
-                #self.csc = self
-                csc = self
-                #return
->>>>>>> 8cc065df
 
         # get the configuration client
         if not flags & enstore_constants.NO_CSC:
             import configuration_client
 
-<<<<<<< HEAD
-            if csc:
-                if type(csc) == type(()):
-                    self.csc = configuration_client.ConfigurationClient(csc)
-                else:
-                    # it is not a tuple of address and port, so we assume that
-                    # it is a configuration client object
-                    self.csc = csc
-            else:
-                # it is None or 0 (the default value from i.e. log_client)
-                self.csc = configuration_client.ConfigurationClient((enstore_functions2.default_host(),
-                                                                     enstore_functions2.default_port()))
-
-        # Try to find the logname for this object in the config dict.  use
-        # the lowercase version of the name as the server key.  if this
-        # object is not defined in the config dict, then just use the
-        # passed in name.
-        # This must be done after the self.csc is set.  Client's don't care,
-        # but this prevents servers from crashing.
-        self.log_name = self.get_name(name)
-        if server_address:
-            self.server_address = server_address
-            if server_name:
-=======
         if csc:
             if type(csc) == type(()):
                 self.csc = configuration_client.ConfigurationClient(csc)
@@ -227,11 +187,11 @@
             self.csc = configuration_client.ConfigurationClient((enstore_functions2.default_host(),
                                                                 enstore_functions2.default_port()))
 
-            #Try to find the logname for this object in the config dict.  use
+            # Try to find the logname for this object in the config dict.  use
             # the lowercase version of the name as the server key.  if this
             # object is not defined in the config dict, then just use the
             # passed in name.
-            #This must be done after the self.csc is set.  Client's don't care,
+            # This must be done after the self.csc is set.  Client's don't care,
             # but this prevents servers from crashing.
             self.log_name = self.get_name(name)
             if server_address:
@@ -243,7 +203,6 @@
             elif server_name:
                 self.server_address = self.get_server_address(
                     server_name, rcv_timeout=rcv_timeout, tries=rcv_tries)
->>>>>>> 8cc065df
                 self.server_name = server_name
             else:
                 self.server_address = None
@@ -254,26 +213,11 @@
             # we were given one, use it
             self.logc = logc
         else:
-<<<<<<< HEAD
-            self.server_address = None
-            self.server_name = None
-
-        # get the log client
-        if logc:
-            # we were given one, use it
-            self.logc = logc
-        else:
-=======
->>>>>>> 8cc065df
             if not flags & enstore_constants.NO_LOG:
                 import log_client
                 self.logc = log_client.LoggerClient(self._get_csc(),
                                                     self.log_name,
-<<<<<<< HEAD
                                                     flags=enstore_constants.NO_ALARM | enstore_constants.NO_LOG,
-=======
-                   flags=enstore_constants.NO_ALARM | enstore_constants.NO_LOG,
->>>>>>> 8cc065df
                                                     rcv_timeout=rcv_timeout,
                                                     rcv_tries=rcv_tries)
 
@@ -286,11 +230,7 @@
                 import alarm_client
                 self.alarmc = alarm_client.AlarmClient(self._get_csc(),
                                                        self.log_name,
-<<<<<<< HEAD
                                                        flags=enstore_constants.NO_ALARM | enstore_constants.NO_LOG,
-=======
-           flags=enstore_constants.NO_ALARM | enstore_constants.NO_LOG,
->>>>>>> 8cc065df
                                                        rcv_timeout=rcv_timeout,
                                                        rcv_tries=rcv_tries)
 
@@ -336,11 +276,7 @@
                       'status': (e_errors.OK, None)}
         elif my_server == enstore_constants.MONITOR_SERVER:
             host = socket.gethostname()
-<<<<<<< HEAD
             # hostip = socket.gethostbyname(host)
-=======
-            #hostip = socket.gethostbyname(host)
->>>>>>> 8cc065df
             hostip = hostaddr.name_to_address(host)
             port = enstore_constants.MONITOR_PORT
             ticket = {'host': host, 'hostip': hostip, 'port': port,
@@ -515,17 +451,6 @@
                 return {'status' : (e_errors.TIMEDOUT,
                                     enstore_constants.CONFIGURATION_SERVER)}
             else:
-<<<<<<< HEAD
-=======
-                return {'status' : (e_errors.BROKEN, str(msg))}
-        # I don't know why `except errno.errocode[int]` should work. In this
-        # case ETIMEDOUT errors are OSErrors, which have an accessible errno.
-        except OSError as e:
-            if e.errno == errno.errorcode[errno.ETIMEDOUT]:
-                return {'status' : (e_errors.TIMEDOUT,
-                                    enstore_constants.CONFIGURATION_SERVER)}
-            else:
->>>>>>> 8cc065df
                 raise e
 
         # Check for errors.
