--- conflicted
+++ resolved
@@ -349,7 +349,8 @@
     Trace.trace(19, "valid_domains: %s" % GL_known_domains['valid_domains'])
     Trace.trace(19, "invalid_domains: %s" % GL_known_domains['invalid_domains'])
 
-<<<<<<< HEAD
+GL_host_name = None
+GL_localhost_addresses = {}
 def _allow(addr):
     """Determine if a request from a given address should be allowed.
     
@@ -361,20 +362,6 @@
          True if this is a valid address 
          False if it is not.
     """
-    try:
-        host_name = socket.getfqdn()
-    except Exception as e:
-        Trace.log(e_errors.ERROR, '_allow: getfqdn failed: %s'%(e,))
-        return 0
-    # always allow requests from local host
-    try:
-        if host_name == socket.gethostbyaddr(addr)[0]:
-=======
-#Return None if no matching rule is explicity found.  Return True if this
-# is a valid address and False if it is not.
-GL_host_name = None
-GL_localhost_addresses = {}
-def _allow(addr):
     global GL_host_name
     global GL_localhost_addresses
     global GL_known_domains
@@ -386,10 +373,9 @@
             return 0
     # always allow requests from local host
     try:
-        if not GL_localhost_addresses.has_key(addr):
+        if not addr in GL_localhost_addresses:
             GL_localhost_addresses[addr] = (GL_host_name == socket.gethostbyaddr(addr)[0])
         if GL_localhost_addresses[addr]:
->>>>>>> 4b3a5848
             return 1
     except Exception as e:
         Trace.log(e_errors.ERROR, '_allow: gethostbyaddr failed for %s: %s'%(addr, e,))
@@ -515,21 +501,15 @@
 GL_ifconfig_command = None
 GL_ifinfo = {}
 def find_ifconfig_command():
-<<<<<<< HEAD
     """Find the ifconfig command
     Args:
         None
     Returns:
         str: Path to ifconfig command        
     """
-    global ifconfig_command
-    if ifconfig_command:
-        return ifconfig_command
-=======
     global GL_ifconfig_command
     if GL_ifconfig_command:
         return GL_ifconfig_command
->>>>>>> 4b3a5848
     for testpath in '/sbin', '/usr/sbin', '/etc', '/usr/etc', '/bin', '/usr/bin':
         tryit = os.path.join(testpath, 'ifconfig')
         if os.access(tryit, os.X_OK):
@@ -539,17 +519,14 @@
 
 
 def interface_name(ip):
-<<<<<<< HEAD
     """Get the interface name for the given IP addresso
     Args:
         ip (str): IP address
     Returns:
         str: Interface name
     """
-=======
     global GL_ifconfig_command
     global GL_ifinfo
->>>>>>> 4b3a5848
     if not ip:
         return
     if ip[0] not in string.digits:
