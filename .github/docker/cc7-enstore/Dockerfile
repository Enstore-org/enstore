from gitlab-registry.cern.ch/linuxsupport/cc7-base
<<<<<<< HEAD
# from centos:latest
# add comment just so git will update
=======
#from centos:latest
>>>>>>> b93655d7

ADD data/* data/

# set up enstore
RUN cp data/enstore.repo /etc/yum.repos.d/enstore.repo && echo '**nameserver 8.8.8.8**' >> /etc/resolv.conf
RUN yum update -y && yum install -y enstore tk
RUN source data/setup-enstore && python -m pip install pytest pylint pyfakefs mock coverage  && ln -s  /data/_sqlite3.so /opt/enstore/Python/lib/python2.7/lib-dynload
RUN mkdir -p /home/enstore/site_specific/config<|MERGE_RESOLUTION|>--- conflicted
+++ resolved
@@ -1,10 +1,7 @@
 from gitlab-registry.cern.ch/linuxsupport/cc7-base
-<<<<<<< HEAD
 # from centos:latest
 # add comment just so git will update
-=======
 #from centos:latest
->>>>>>> b93655d7
 
 ADD data/* data/
 
